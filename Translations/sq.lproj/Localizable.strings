
/*App Name*/
"app_name" = "SwissCovid";

/*App Name (unter Icon auf iOS)*/
"CFBundleDisplayName" = "SwissCovid";

/*Loading View: Erneut laden*/
"loading_view_reload" = "Ngarko sërish";

/*Fehler Titel in Loading View*/
"loading_view_error_title" = "Gabim";

/*Alert: Titel wenn die App muss geupdatet werden*/
"force_update_title" = "Nevojitet përditësim";

/*Informieren: Weiter Button*/
"inform_continue_button" = "Vazhdo";

/*Informieren: Senden Button*/
"inform_send_button_title" = "Dërgo";

/*Informieren: Danke*/
"inform_send_thankyou" = "Shumë faleminderit";

/*Informieren: Danke Text*/
"inform_send_thankyou_text" = "ID e rastit të aplikacionit tuaj u dërguan.\n\nNë këtë mënyrë na ndihmoni, për të ndaluar zinxhirin e infeksionit.";

/*Informieren: Button Titel*/
"inform_fertig_button_title" = "Mbyll";

/*Titel auf Homescreen für Begegnungen*/
"handshakes_title_homescreen" = "Kontaktet";

/*Abbrechen*/
"cancel" = "Anulo";

/*Titel für Push-Nachrichten, wenn erkannt wird, dass ein Nutzer exposed war*/
"push_exposed_title" = "Mesazh i ri";

/*Titel für Push-Nachrichten, wenn erkannt wird, dass ein Nutzer exposed war*/
"push_exposed_text" = "Hapni aplikacionin për të lexuar mesazhin.";

/*Okay Button Titel*/
"android_button_ok" = "OK";

/*Onboarding: Weiter Button Titel*/
"onboarding_continue_button" = "Vazhdo";

/*Onboarding: Fertig Button*/
"onboarding_finish_button" = "Përfundo";

/*Unerwarteter Fehler*/
"unexpected_error_title" = "Ka ndodhur një gabim i papritur.";

/*Bluetooth Fehlermeldung*/
"bluetooth_turned_off" = "Aplikacioni nuk funksionon, sepse Bluetooth është i fikur.";

/*Bluetooth Permission Fehler*/
"bluetooth_permission_turned_off" = "Aplikacioni nuk funksionon, sepse nuk është dhënë autorizimi i Bluetooth.";

/*Permission Text für Bluetooth*/
"NSBluetoothPeripheralUsageDescription" = "Kontaktet identifikohen në sfond nëpërmjet Bluetooth duke kursyer energji.";

/*Permission Text für Bluetooth*/
"NSBluetoothAlwaysUsageDescription" = "Kontaktet identifikohen në sfond nëpërmjet Bluetooth duke kursyer energji.";

/*Inform: Titel der Code abschicken Seite*/
"inform_code_title" = "Fut kodin e Covid";

/*Inform: Code eingeben Subtext*/
"inform_code_text" = "Futni kodin tuaj të Covid që ju është caktuar.";

/*Inform: Code eingeben kein Code Button Text*/
"inform_code_no_code" = "Ju nevojitet ndihmë?";

/*Titel des Bluetooth Control*/
"tracing_setting_title" = "Gjurmimi";

/*Text beim Bluetooth Control*/
/*Fuzzy*/
"tracing_setting_text_ios" = "Njoftime rreth ekspozimit";

/*Bluetooth Control: Tracking deaktiviert*/
"bluetooth_setting_tracking_inactive" = "Gjurmimi i çaktivizuar";

/*Titel auf Homescreen*/
"reports_title_homescreen" = "Njoftimet";

/*Keine Meldungen Titel*/
"meldungen_no_meldungen_title" = "Asnjë njoftim";

/*Push deaktiviert Titel*/
"push_deactivated_title" = "Mesazhet të çaktivizuara";

/*Push deaktiviert Text*/
"push_deactivated_text" = "Ndryshoni cilësimet për t'u informuar direkt nga një njoftim.";

/*Titel im Meldung Detail*/
"meldungen_meldung_title" = "Infeksion i mundshëm";

/*Text im Meldung Detail*/
"meldungen_meldung_text" = "Ekziston dyshimi i një infeksioni të mundshëm.";

/*Titel ob Tracing aktiv*/
"tracing_active_title" = "APP është aktiv";

/*Text bei Tracing aktiv*/
"tracing_active_text" = "Kontaktet ruhen në mënyrë anonime";

/*Android: Fehler Text bei Tracing*/
"android_tracing_error_title" = "Gjurmimi jo aktiv";

/*Fehlertitel mit Foreground Service Notification*/
"android_foreground_service_notification_errors" = "Aktualisht aplikacioni nuk mund të funksionojë siç duhet:";

/*Titel der Nachricht, die auf Beta-Status hinweist*/
"preview_warning_title" = "Versioni i shfaqjes";

/*Text der Nachricht, die auf Beta-Status hinweist*/
"preview_warning_text" = "Ky aplikacion shërben si afishues për të treguar si funksionon DP-3T. Ai nuk është gjurmues i COVID-19 me përdorim efektiv.";

/*Debug: Label auf dem Button, der zum Debug-Screen führt*/
"debug_settings_title" = "Cilësimet e korrigjimeve";

/*Debug: Titel für die Debug-Einstellungen zur Status-Überschreibung*/
"debug_state_setting_title" = "Mbishkruaj gjendjen e aplikacionit";

/*Debug: Erklärungstext für die Debug-Einstellungen zur Status-Überschreibung*/
"debug_state_setting_text" = "Ky cilësim mbishkruan gjendjen vizuale të aplikacionit. Funksioni i gjurmimit nuk preket nga kjo.";

/*Debug: Einstellungs-Option zum überschreiben des App-Zustands: Keine*/
"debug_state_setting_option_none" = "Asnjë mbishkrim";

/*Debug: Einstellungs-Option zum überschreiben des App-Zustands: Gesund*/
"debug_state_setting_option_ok" = "I shëndetshëm";

/*Debug: Einstellungs-Option zum überschreiben des App-Zustands: Einem positiven Kontakt ausgesetzt*/
"debug_state_setting_option_exposed" = "Kontakt i testuar pozitiv";

/*Debug: Einstellungs-Option zum überschreiben des App-Zustands: Selbst positiv getestet*/
"debug_state_setting_option_infected" = "Raporto veten si pozitiv";

/*Debug: Titel für die Debug-Info zum Tracing-Status*/
"debug_sdk_state_title" = "Statusi SDK";

/*Debug: Erklärungstext für die Debug-Info zum Tracing-Status*/
"debug_sdk_state_text" = "Gjendja aktuale e DP-3T SDK.";

/*Debug: Bezeichnung für den letzen sync-Zeitpunkt*/
"debug_sdk_state_last_synced" = "Sinkronizimi i fundit: ";

/*Debug: Bezeichnung für den Fall, bei dem der User selber als positiv getestet gemeldet wurde*/
"debug_sdk_state_self_exposed" = "Vetëraportuar: ";

/*Debug: Bezeichnung für den Fall, bei dem ein Kontakt als positiv getestet gemeldet wurde*/
"debug_sdk_state_contact_exposed" = "Kontakt i raportuar: ";

/*Debug-Status-Bezeichnung für boleschen Wert 'true'*/
"debug_sdk_state_boolean_true" = "po";

/*Debug-Status-Bezeichnung für boleschen Wert 'false'*/
"debug_sdk_state_boolean_false" = "jo";

/*Debug: Button-Text für das Zurücksetzen des lokalen SDK Zustandes*/
"debug_sdk_button_reset" = "Rivendos SDK";

/*Tab-Titel*/
"tab_tracing_title" = "Gjurmimi";

/*Titel auf Homescreen für Was tun Section*/
"whattodo_title_symptoms" = "Simptomat e sëmundjes";

/*Subtitel auf Homescreen für Was Tun Section*/
"whattodo_subtitle_symptoms" = "Çfarë të bëni në rastin e...";

/*Titel auf Homescreen bei Was tun Section*/
"whattodo_title_positivetest" = "rezultatit pozitiv të testit";

/*Subtitel auf Homescreen bei Was tun Section*/
"whattodo_subtitle_positivetest" = "Çfarë të bëni në rastin e një...";

/*Informieren Detail: Subtitel*/
"inform_detail_subtitle" = "Çfarë të bëni në rastin e një...";

/*Informieren Detail: Titel*/
"inform_detail_title" = "testi pozitiv?";

/*Inform Detail: Weisse Box Subtitel*/
"inform_detail_box_subtitle" = "Me kodin Covid...";

/*Inform Detai Weisse Box Titel*/
"inform_detail_box_title" = "Ndalo zinxhirin e infeksionit";

/*Inform Detail Weisse Box Button*/
"inform_detail_box_button" = "Fut kodin e Covid";

/*Informieren Detail Weisse Box Text*/
"inform_detail_box_text" = "Me futjen e kodit të Covid ju njoftoni aplikacionin që jeni testuar pozitivë me koronavirusin e ri.";

/*Symptome Detail Subtitel*/
"symptom_detail_subtitle" = "Ç’të bëj nëse unë...";

/*Symptom Detail Titel*/
"symptom_detail_title" = "ndihem i sëmurë?";

/*Symptom Detail Weisse Box Subtitel*/
"symptom_detail_box_subtitle" = "Nëse keni simptoma të COVID-19...";

/*Symptom Detail Weisse Box Titel*/
"symptom_detail_box_title" = "Kryeni testin";

/*Symptom Detail Weisse Box Button*/
"symptom_detail_box_button" = "Mëso më shumë";

/*Symptom Detail Weisse Box Text*/
"symptom_detail_box_text" = "BAG rekomandon që të gjithë personat me simptoma të COVID-19 të kryejnë testimin. Telefononi një mjeke apo një mjek ose një institucion shëndetësor.";

/*Informieren Titel in NavigationBar/Toolbar*/
"inform_detail_navigation_title" = "Pozitiv në test";

/*Symptome Detail: NavigationBar/Toolbar Titel*/
"symptom_detail_navigation_title" = "Simptomat";
"tracing_turned_off_title" = "Gjurmimi i çaktivizuar";
"tracing_turned_off_text" = "Aktivizoni gjurmimin që aplikacioni të funksionojë.";
"bluetooth_turned_off_title" = "Bluetooth fikur";
"bluetooth_turned_off_text" = "Ndizni Bluetooth në pajisje në mënyrë që gjurmimi të funksionojë.";
"bluetooth_turn_on_button_title" = "Ndiz Bluetooth";
"bluetooth_permission_error_title" = "Përdorimi i Bluetooth u refuzua";
"bluetooth_permission_error_text" = "Lejoni përdorimin e Bluetooth, në mënyrë që gjurmimi të funksionojë.";
"push_open_settings_button" = "Ndrysho cilësimet";

/*Meldungen Detail: Subtitel wenn keine Meldungen*/
"meldungen_no_meldungen_subtitle" = "Nuk u njoftua asnjë infeksion i mundshëm";

/*Keine Meldungen Weisse Box Titel*/
"no_meldungen_box_title" = "Mbroni veten";

/*Keine Meldungen Weisse Box Subtitel*/
"no_meldungen_box_subtitle" = "Çfarë nevojitet të bëj?";

/*Keine Meldungen Weisse Box Text*/
"no_meldungen_box_text" = "Respektoni këshillat e vlefshme të BAG për sjelljen dhe higjienën.";

/*Meldung Detail: Positiv Getestet Titel*/
"meldung_detail_positive_tested_title" = "Pozitiv në test";

/*Meldung Detail: Positiv Getestet Subtitel*/
"meldung_detail_positive_tested_subtitle" = "Ju keni rezultuar pozitiv me koronavirusin e ri.";

/*Meldung Detail Positiv Getestet Weisse Box Subtitel*/
"meldung_detail_positive_test_box_subtitle" = "Çfarë nevojitet të bëj?";

/*Meldung Detail Positiv Getestet Weisse Box Titel*/
"meldung_detail_positive_test_box_title" = "Izolimi";

/*Meldung Detail Positiv Getestet Weisse Box Text*/
"meldung_detail_positive_test_box_text" = "Ndiqni udhëzimet e caktuara për izolimin";
"tracing_ended_title" = "Gjurmimi i përfunduar";
"tracing_ended_text" = "Nuk ruhet më asnjë kontakt.";
"exposed_info_contact_hotline" = "Kontaktoni";
"meldung_homescreen_positive_info_line1" = "Ndiqni";
"meldung_homescreen_positive_info_line2" = "Udhëzimet për vetë-izolimin";

/*Meldung Detail Exposed Neue Meldung*/
"meldung_detail_exposed_new_meldung" = "Njoftim i ri";

/*Meldung Detail Exposed Titel*/
"meldung_detail_exposed_title" = "Infeksion i mundshëm";
"meldung_homescreen_positiv_title" = "Pozitiv në test";

/*Meldung Detail Exposed Subtitel*/
"meldung_detail_exposed_subtitle" = "Ekziston dyshimi i një infeksioni të mundshëm.";
"meldung_homescreen_positiv_text" = "Ju keni rezultuar pozitiv me koronavirusin e ri.";

/*Debug Screen: Onboarding Reset Button*/
"reset_onboarding" = "Rivendos onboarding";

/*Heute*/
"date_today" = "Sot";

/*Meldung Detail: Vor wievielen Tagen {COUNT} wird durch Zahl ersetzt*/
"date_days_ago" = "para {COUNT} ditësh";

/*Meldungen Detail: Weisse Box Titel*/
"meldungen_detail_call" = "Na telefononi";

/*Meldungen Detail Text Weisse Box*/
"meldungen_detail_call_text" = "Linja e informimit SwissCovid";

/*Meldungen Detail Weisse Box Button*/
"meldungen_detail_call_button" = "Telefono tani";

/*Meldungen Detail Weisse Box Titel der Erklärungen*/
"meldungen_detail_explanation_title" = "Kujdes!";

/*Meldungen Detail Weisse Box Erklärungstext 1*/
"meldungen_detail_explanation_text1" = "Ju mund të jeni infektuar pa e vënë re.";

/*Meldungen Detail: Weisse Box Erklärtext 2*/
"meldungen_detail_explanation_text2" = "Mbroni familjen, miqtë dhe mjedisin tuaj. Shmangni kontaktet deri në 10 ditë pas një infeksioni të mundshëm.";

/*Meldungen Detail: Weisse Box Text*/
"meldungen_detail_guard_text" = "Nëse keni pyetje:\nLinja e informimit SwissCovid\n+41 58 387 77 78";

/*Meldungen Detail Button Weisse Box*/
"meldungen_detail_call_again_button" = "Telefono sërish";

/*Meldungen Detail: Weisse Box Anruf Zeitpunkt*/
"meldungen_detail_call_last_call" = "Telefonata e fundit: {DATE}";

/*Subtitel im Onboarding erste Seite*/
"app_subtitle" = "(Subtitle)";

/*Onboarding: Titel oben*/
"onboarding_prinzip_heading" = "Qëllimi";

/*Onboarding: Titel*/
"onboarding_prinzip_title" = "Një hap përpara\nvirusit";

/*Onboarding Prinzip Text*/
"onboarding_prinzip_text1" = "Me aplikacionin Swiss Covid të gjithë ne mund të ndihmojmë për të frenuar përhapjen e koronavirusit të ri.";

/*Onboarding Prinzip Text*/
"onboarding_prinzip_text2" = "Aplikacioni ju informon nëse jeni ekspozuar potencialisht me koronavirusin e ri.";

/*Onboarding Privacy: Titel oben*/
"onboarding_privacy_heading" = "Privacy by Design";

/*Onboarding Privacy: Titel*/
"onboarding_privacy_title" = "Mbrojtja e privatësisë";

/*Onboarding Privacy: Text*/
"onboarding_privacy_text1" = "Shkëmbeni ndërmjet telefonave celularë vetëm ID e rastit. Aplikacioni nuk mbledh as të dhënat e vendndodhjes as të dhënat e identitetit tuaj.";

/*Onboarding Privacy: Text*/
"onboarding_privacy_text2" = "ID e ruajtura të rastit mbeten në telefonin tuaj celular dhe fshihen pas 14 ditësh.";

/*Onboarding Begegnungen: Titel oben*/
"onboarding_begegnungen_heading" = "Si funksionon aplikacioni?";

/*Onboarding Begegnungen: Titel*/
"onboarding_begegnungen_title" = "Identifikon kontaktet\nfalë Bluetooth";

/*Onboarding Begegnungen: Text*/
"onboarding_begegnungen_text1" = "Aplikacioni identifikon automatikisht nëse dy përdorues janë pranë njëri-tjetrit për një kohë të përcaktuar.";

/*Onboarding Begegnungen: Text*/
"onboarding_begegnungen_text2" = "Për këtë përdoret vetëm Bluetooth Low Energy (BLE). Nuk ka të dhëna GPS, celulare, WiFi ose të dhëna të tjera për vendndodhjen.";

/*Onboarding Meldung: Text oben*/
"onboarding_meldung_heading" = "Çfarë bën aplikacioni?";

/*Onboarding Meldung: Titel*/
"onboarding_meldung_title" = "Njoftim në rastin e një\ninfeksioni të mundshëm";

/*Onboarding Meldung: Text*/
"onboarding_meldung_text1" = "Aplikacioni ju informon nëse jeni ekspozuar potencialisht me koronavirusin e ri.";

/*Onboarding Meldung: Text*/
"onboarding_meldung_text2" = "Me sjelljen e duhur ju mund të ndërprisni zinxhirin e infeksionit dhe të mbroni të tjerët.";

/*Onboarding Bluetooth: Titel*/
"onboarding_bluetooth_title" = "Lejo Bluetooth";

/*Onboarding Bluetooth: Text*/
"onboarding_bluetooth_text" = "Për të përdorur aplikacionin, ju duhet të aktivizoni Bluetooth.";

/*Onboarding Bluetooth: Button*/
"onboarding_bluetooth_button" = "Lejo Bluetooth";

/*Onboarding: Untetitel unten*/
"onboarding_good_to_know" = "Është mirë për ta ditur";

/*Onboarding Bluetooth: Titel unten*/
"onboarding_bluetooth_gtk_title1" = "Ju mbeteni anonim";

/*Onboarding Bluetooth: Text unten*/
"onboarding_bluetooth_gtk_text1" = "Bluetooth nuk bën të dukshme asnjë të dhënë personale.";

/*Onboarding Bluetooth: Titel unten*/
"onboarding_bluetooth_gtk_title2" = "Konsum pak i rritur i baterisë";

/*Onboarding Bluetooth: Text unten*/
"onboarding_bluetooth_gtk_text2" = "Aplikacioni është realizuar të punojë me kursim maksimal të energjisë. Konsumi i baterisë rritet vetëm pak.";

/*Onboarding Mitteilungen: Titel*/
"onboarding_push_title" = "Lejo mesazhet";

/*Onboarding Mitteilungen: Text*/
"onboarding_push_text" = "Në mënyrë që të informoheni nga aplikacioni duhet të lejoni mesazhet.";

/*Onboarding Mitteilungen: Button*/
"onboarding_push_button" = "Lejo mesazhet";

/*Onboarding Mitteilungen: Titel Unten*/
"onboarding_push_gtk_title1" = "Informuar menjëherë";

/*Onboarding Mitteilungen: Text unten*/
"onboarding_push_gtk_text1" = "Në rast infeksioni të mundshëm informoheni me një mesazh në ekranin e mbyllur.";

/*Code senden: Abschluss Gute Besserung*/
"inform_send_getwell_title" = "Të shkuara";

/*Code senden: Abschluss Gute Besserung*/
"inform_send_getwell_text" = "Shërim sa më të shpejtë.\n\nRespektoni udhëzimet e caktuara për izolimin.";

/*Titel auf dem letzen Onboarding Screen*/
"onboarding_go_title" = "Aplikacioni është instaluar";

/*Text auf dem letzten Onboarding Screen*/
"onboarding_go_text" = "Shumë faleminderit që na ndihmoni për të ndërprerë zinxhirin e infeksionit.";

/*Button-Label auf dem letzten Onboarding screen*/
"onboarding_go_button" = "Nis";

/*Homescreen: Titel bei Fehler mit Daten*/
"homescreen_meldung_data_outdated_title" = "Asnjë e dhënë aktuale";

/*Homescreen: Text bei Fehler mit Daten*/
"homescreen_meldung_data_outdated_text" = "Që prej disa kohësh njoftimet nuk mund të sinkronizohen dot. Sigurohuni që pajisja juaj është e lidhur me internetin.";

/*Homescreen: Button Titel*/
"homescreen_meldung_data_outdated_retry_button" = "Provoni sërish";

/*Titel Fehlermeldung für ungültigen Code*/
"inform_code_invalid_title" = "Kodi i pavlefshëm";

/*Fehlermeldung Subtitle ungültiger Code*/
"inform_code_invalid_subtitle" = "Në rastin e problemeve: Telefononi zyrën ku keni marrë kodin e Covid.";

/*Datum: Vor 1 Tag*/
"date_one_day_ago" = "para 1 dite";

/*Meldungen Detail: Titel*/
"meldung_detail_new_contact_title" = "Infeksion i mundshëm";

/*Meldungen Detail: Text*/
"meldung_detail_new_contact_subtitle" = "Ekziston dyshimi i një infeksioni të mundshëm.";

/*Fehler mit Uhrzeit Titel*/
"time_inconsistency_title" = "Gabim i orës";

/*Fehler mit Uhrzeit Text*/
"time_inconsistency_text" = "Ora duhet të jetë e vendosur saktë në mënyrë që gjurmimi të funksionojë.";

/*Begegnungen: Neustart Titel*/
"begegnungen_restart_error_title" = "Nevojitet rindezja";

/*Begegnungen: Neustart Text*/
"begegnungen_restart_error_text" = "Ka ndodhur një gabim i papritur. Rindizni pajisjen.";

/*Fehler Titel für Hintergrund-Fehler*/
"meldungen_background_error_title" = "Përditësimi në sfond i fikur";

/*Text für Hintergrund Fehler*/
"meldungen_background_error_text" = "\"Go to \"Settings -> General > Background App Refresh\" and make sure “Wi-Fi & Mobile Data” is selected. Background App Refresh can then be disabled for each app individually. \"";

/*Button Titel für Hintergrundfehler beheben*/
"meldungen_background_error_button" = "Ndrysho cilësimet";

/*Default message for force update*/
"force_update_text" = "Ngarkoni versionin e ri të aplikacionit që gjurmimi të funksionojë.";

/*Ignorieren Button Titel*/
"meldung_in_app_alert_ignore_button" = "Shpërfill";

/*Button Titel*/
"meldung_in_app_alert_accept_button" = "Shko tek informacionet";

/*Meldungen Detail: Button Titel*/
"meldungen_detail_call_again" = "Telefononi sërish";

/*Fehlernachricht für Netzwerkfehler*/
"network_error" = "Kontrolloni lidhjen tuaj të internetit.";

/*Unerwarteter Fehler, mit Aufforderung Aktion erneut zu versuchen*/
"unexpected_error_with_retry" = "Ka ndodhur një gabim i papritur. Provoni përsëri.";

/*VoiceOver: Datum*/
"accessibility_date" = "Data";

/*Voiceover Codeeingabe: Nummerierte Textfelder*/
"accessibility_1nd" = "I pari";

/*Voiceover Codeeingabe: Nummerierte Textfelder*/
"accessibility_2nd" = "I dyti";

/*Voiceover Codeeingabe: Nummerierte Textfelder*/
"accessibility_3nd" = "I treti";

/*Voiceover Codeeingabe: Nummerierte Textfelder*/
"accessibility_4nd" = "I katërti";

/*Voiceover Codeeingabe: Nummerierte Textfelder*/
"accessibility_5nd" = "I pesti";

/*Voiceover Codeeingabe: Nummerierte Textfelder*/
"accessibility_6nd" = "I gjashti";

/*Voiceover Codeeingabe: Nummerierte Textfelder*/
"accessibility_7nd" = "I shtati";

/*Voiceover Codeeingabe: Nummerierte Textfelder*/
"accessibility_8nd" = "I teti";

/*Voiceover Codeeingabe: Nummerierte Textfelder*/
"accessibility_9nd" = "I nënti";

/*Voiceover Codeeingabe: Nummerierte Textfelder*/
"accessibility_10nd" = "I dhjeti";

/*Voiceover Codeeingabe: Nummerierte Textfelder*/
"accessibility_11nd" = "I njëmbëdhjeti";

/*Voiceover Codeeingabe: Nummerierte Textfelder*/
"accessibility_12nd" = "I dymbëdhjeti";

/*Voiceover: Hilfetext bei Codeeingabe*/
"accessibility_code_button_disabled_hint" = "Printimi nuk është i mundur, sepse kodi nuk u fut në mënyrë të plotë.";

/*Fehler: Standortinformationen / Bluetooth*/
"android_foreground_service_notification_error_location_service" = "Te pajisjet Android, Bluetooth është i lidhur me autorizimin e vendndodhjes. Prandaj duhet aktivizuar funksioni i vendndodhjes, edhe nëse aplikacioni nuk akseson kurrë vendndodhjen tuaj.";

/*Location Services ausgeschaltet Titel*/
"android_error_location_services_title" = "Vendndodhja e fikur";

/*Location Services ausgeschaltet Button*/
"android_error_location_services_button" = "Ndiz vendndodhjen";

/*Information Button in the navigation bar*/
"accessibility_info_button" = "Informacion";

/*Synchronisations-Fehler Titel*/
"sync_warning_notification_title" = "Sinkronizo aplikacionin";

/*Synchronisations-Fehler Text*/
"sync_warning_notification_text" = "Hapni aplikacionin për të krahasuar listën e ID të rastit të regjistruar.";

/*Meldungen Detail: Button bei Vollansicht*/
"meldung_animation_continue_button" = "Vazhdo";

/*Titel Impressum Menu*/
"menu_impressum" = "Dëftuesi";

/*Begegnungen: FAQ Titel*/
"begegnung_detail_faq1_title" = "Çfarë do të thotë kontakt?";

/*Begegnungen: FAQ Text*/
"begegnung_detail_faq1_text" = "Nëse telefonat celularë me aplikacionin janë afër njëri-tjetrit për disa minuta, atëherë kjo ruhet si kontakt në pajisje.";

/*Begegnungen: FAQ Titel*/
"begegnung_detail_faq2_title" = "Janë të sigurta të dhënat e mia?";

/*Begegnungen: FAQ Text*/
"begegnung_detail_faq2_text" = "Në rastin e një kontakti shkëmbehen vetëm ID e rastit. \n\nKëto ruhen lokalisht në pajisje dhe fshihen sërish pas 14 ditësh.";

/*Begegnungen: FAQ Titel*/
"begegnungen_detail_faq3_title" = "Bluetooth duhet të jetë gjithnjë ndezur?";

/*Begegnungen: FAQ Text*/
"begegnungen_detail_faq3_text" = "Në mënyrë që kontaktet të identifikohen Bluetooth duhet të jetë gjithmonë i ndezur.\n\nNga kjo, konsumi i baterisë rritet vetëm pak.";

/*FAQ Button Titel*/
"faq_button_title" = "Pyetje të shpeshta";

/*Meldungen Keine Meldungen FAQ Titel*/
"meldungen_nomeldungen_faq1_title" = "Çfarë janë mesazhet?";

/*Meldungen: Keine Meldungen FAQ Text*/
"meldungen_nomeldungen_faq1_text" = "Aplikacioni kontrollon rregullisht nëse përdoruesit e tjerë që keni takuar kanë rezultuar pozitivë në test.\n\nNë rast infeksioni të mundshëm informoheni me një mesazh në ekranin e mbyllur.";

/*Meldungen: Keine Meldungen FAQ Titel*/
"meldungen_nomeldungen_faq2_titel" = "Çfarë do të thotë infeksion i mundshëm?";

/*Meldungen: Keine Meldungen FAQ Text*/
"meldungen_nomeldungen_faq2_text" = "Aplikacioni nuk kontrollon vetëm nëse ka pasur kontakt me persona të infektuar, por edhe se për sa kohë dhe në çfarë distance ishin këta persona.\n\nPërdoruesi informohet vetëm nëse dyshimi për një infeksion të mundshëm është mjaft i madh.";

/*Meldungen Detail Weisse Box Texte Unten*/
"meldungen_detail_explanation_text3" = "Infoline SwissCovid ju këshillon për mundësinë e një testi falas.";

/*Meldungen: Meldungen FAQ*/
"meldungen_meldungen_faq1_title" = "A duhet të telefonoj?";

/*Meldungen: Meldungen FAQ Text*/
"meldungen_meldungen_faq1_text" = "Rekomandohet që ju të telefononi për çdo njoftim të ri.\n\nNë këtë rast mbeteni anonim. Nuk përfshihen të dhënat e personave.\n\nBiseda e konsultës është falas, aplikohen vetëm tarifat e telefonit.";

/*Meldungen Detail: Anruf Titel*/
"meldungen_detail_call_thankyou_title" = "Faleminderit për pjesëmarrjen";

/*Meldungen Detail Anruf Danke Subtitel*/
"meldungen_detail_call_thankyou_subtitle" = "Mbroni të tjerët";

/*Keine Meldungen Link in weisser Box Titel*/
"no_meldungen_box_link" = "Kështu mbrohemi ne";

/*Keine Meldungen Weisse Box Link URL*/
"no_meldungen_box_url" = "https://www.bag-coronavirus.ch";

/*Informieren Detail: FAQ Titel*/
"inform_detail_faq1_title" = "Çfarë është një kod Covid?";

/*Inform Detail: FAQ Text*/
"inform_detail_faq1_text" = "Personat që kanë rezultuar pozitivë me koronavirusin e ri marrin një kod Covid.\n\nNë këtë mënyrë sigurohet që nga aplikacioni të sinjalizohen vetëm rastet e konfirmuara.";

/*Inform Detail: FAQ Titel*/
"inform_detail_faq2_title" = "Çfarë dërgohet?";

/*Inform Detail FAQ Text*/
"inform_detail_faq2_text" = "Dërgohen vetëm ID e rastit të aplikacionit tuaj, asnjë e dhënë personale.\n\nNë këtë mënyrë mësoni përdoruesit e tjerë të alikacionit SwissCovid, të cilët mundësisht janë infektuar.";

/*Telefonnummer der Infoline*/
"infoline_tel_number" = "+41 58 387 77 78";

/*URL für Häufige Fragen Button*/
"faq_button_url" = "https://www.bag.admin.ch/bag/de/home/krankheiten/ausbrueche-epidemien-pandemien/aktuelle-ausbrueche-epidemien/novel-cov/faq-kontakte-downloads/haeufig-gestellte-fragen.html?faq-url=/de/categories/swisscovid-app";

/*Informieren Flow: Titel erster Screen*/
"inform_code_intro_title" = "Udhëzim i rëndësishëm";

/*Informieren-Flow: Erster Screen Text*/
"inform_code_intro_text" = "Edhe pse nuk dërgohet asnjë e dhënë personale, mund të ndodhë që dikush mund të kujtohet për kontaktin me anë të datës.";

/*Inform-Flow: Erster Screen Button*/
"inform_code_intro_button" = "Kuptova";

/*Symptome: FAQ Titel*/
"symptom_faq1_title" = "Çfarë simptomash ka COVID-19?";

/*Symptome: FAQ Text*/
"symptom_faq1_text" = "Simptomat më të shpeshta janë:\n\n- Temperaturë, ndjesi ethesh\n- Dhimbje fyti\n- Kollë (zakonisht e thatë)\n- Vështirësi në frymëmarrje\n- Dhimbje muskujsh\n- Humbje e papritur e shqisës së nuhatjes dhe/ose të shijuarit";

/*Meldungen: Positiv getestet FAQ Titel*/
"meldungen_positive_tested_faq1_title" = "Përse ka përfunduar gjurmimi?";

/*Meldungen: Positiv getestet FAQ Text*/
"meldungen_positive_tested_faq1_text" = "Gjurmimi në aplikacion përfundon automatikisht pas një rezultati pozitiv në test.";

/*Sprache Abkürzung (BITTE NICHT ÄNDERN)*/
"language_key" = "sq";

/*Meldungen Homescreen: Name Hotline*/
"exposed_info_contact_hotline_name" = "Linja e informimit SwissCovid";

/*Meldung Detail: "Noch 1 Tag" Label*/
"date_in_one_day" = "Edhe 1 ditë";

/*Meldung Detail: Anzeige "Noch x Tage" {COUNT} wird durch Zahl ersetzt*/
"date_in_days" = "Edhe {COUNT} ditë";

/*Datum: Text vor Datum: am 26.2.2020 / {DATE} wird ersetzt durch Datum*/
"date_text_before_date" = "më {DATE}";

/*Accessibility Talk back information for android back button in toolbar*/
"android_accessibility_back_button" = "Kthehu";

/*VoiceOver: Hilfetext bei Codeeingabe Button*/
"accessibility_code_button_current_code_hint" = "Kodi i futur: ";

/*Accessibility: Codeeingabe einer Ziffer*/
"accessibility_code_input_textfield" = "Fusha e tekstit. Shifra e momentit: ";

/*Accessibility: Code Input Textfeld wenn leer*/
"accessibility_code_input_textfield_empty" = "Fusha e tekstit. Bosh.";

/*Accessibility: Hint zum doppelklicken wenn einzelnes Codefeld angeklickt*/
"accessibility_code_input_hint" = "Prekni dy herë për ta modifikuar";

/*Accessibility: FAQ button hint wenn die app verlassen wird und eine Website des BAG geöffnet wird*/
/*Fuzzy*/
"accessibility_faq_button_hint" = "Ky buton lë aplikacionin dhe hap faqen e internetit të B.A.G.";

/*Titel auf der Onboarding Page für die Permission der Exposure-Library*/
"onboarding_gaen_title" = "Aktivizo gjurmimin";

/*Text auf der Onboarding Page für die Permission der Exposure-Library, iOS*/
/*Fuzzy*/
"onboarding_gaen_text_ios" = "Për të përdorur aplikacionin, funksioni Njoftime rreth COVID-19 duhet të jetë i aktivizuar.";

/*Aktivieren-Button auf der Onboarding Page für die Permission der Exposure-Library*/
"onboarding_gaen_button_activate" = "Aktivizo";

/*Onboarding Page für die Permission der Exposure-Library: Info Titel 1*/
"onboarding_gaen_info_title_1" = "Mbrojtja e të dhënave";

/*Onboarding Page für die Permission der Exposure-Library: Info Text 1*/
"onboarding_gaen_info_text_1" = "Shkëmbehen vetëm ID e rastit. Asnjë e dhënë për vendndodhjen ose personin tuaj.";

/*Onboarding Page für die Permission der Exposure-Library: Info Titel 2*/
"onboarding_gaen_info_title_2" = "Konsum pak i rritur i baterisë";

/*Onboarding Page für die Permission der Exposure-Library: Info Text 2*/
"onboarding_gaen_info_text_2" = "Aplikacioni është realizuar të punojë me kursim maksimal të energjisë. Konsumi i baterisë rritet vetëm pak.";

/*Aktivieren-Button auf der Onboarding Page für die Permission der Exposure-Library*/
"onboarding_gaen_button_activated" = "Aktivizuar";

/*Meldung in der App löschen, wenn möglicherweise angesteckt*/
"delete_reports_button" = "Fshi njoftimin";

/*Meldung im Löschen Dialog wenn möglicherweise angesteckt*/
"delete_reports_dialog" = "Dëshironi vërtet ta fshini njoftimin?";

/*Code-Eingabe in der App löschen, wenn infiziert*/
"delete_infection_button" = "Fshi njoftimin";

/*Meldung im Löschen Dialog nach Code-Einfragen*/
"delete_infection_dialog" = "Dëshironi vërtet ta fshini njoftimin?";
"android_onboarding_battery_permission_title" = "Injoro optimizimin e baterisë";
"android_onboarding_battery_permission_text" = "Për të identifikuar gjithnjë kontaktet, optimizimi i baterisë duhet të jetë i fikur për këtë aplikacion.";
"android_onboarding_battery_permission_button" = "Lejo";
"android_onboarding_battery_permission_button_deactivated" = "OK";
"android_onboarding_battery_permission_info_1_title" = "Vetëm për këtë aplikacion";
"android_onboarding_battery_permission_info_1_text" = "Në mënyrë që aplikacioni të funksionojë, ai duhet të ekzekutohet edhe në sfond. Optimizimi i baterisë mund të fiket për disa aplikacione, në mënyrë që kjo të jetë e mundur.";
"android_onboarding_battery_permission_info_2_title" = "Konsum pak i rritur i baterisë";
"android_onboarding_battery_permission_info_2_text" = "Aplikacioni është realizuar të punojë me kursim maksimal të energjisë. Konsumi i baterisë rritet vetëm pak.";
"android_foreground_service_notification_error_battery_optimization" = "Në mënyrë që gjurmimi të funksionojë saktë, aplikacioni duhet të ekzekutohet edhe në sfond. Konsumi i baterisë rritet vetëm pak.";

/*Google Play Services nicht aktuell*/
"gaen_not_aviable" = "Google Play Services jo i përditësuar";

/*Google Play Services nicht aktuell text*/
"gaen_not_available_text" = "Përditësoni Google Play Services";

/*Tracing wurde vom System deaktiviert, erneut starten*/
"gaen_unexpectedly_disabled" = "Gjurmimi u çaktivizua. Ju lutemi nisni përsëri.";

/*Fehler-Titel, wenn Tracing deaktiviert wurde im System, iOS*/
/*Fuzzy*/
"tracing_permission_error_title_ios" = "Njoftime rreth ekspozimit ndaj COVID-19 i çaktivizuar";

/*Fehler-Text, wenn Tracing deaktiviert wurde im System, iOS*/
/*Fuzzy*/
"tracing_permission_error_text_ios" = "Aktivizoni Njoftime rreth ekspozimit ndaj COVID-19, në mënyrë që gjurmimi të funksionojë.";

/*Error-Meldung, wenn der Benutzer während des Informieren-Flows bei GApple das Key-Sharing nicht erlaubt.*/
"user_cancelled_key_sharing_error" = "Mesazhi nuk u dërgua dot. Ju lutemi lejoni ndarjen e ID të rastit tuaj me aplikacionin SwissCovid.";

/*Button um die Google Play Services zu aktualisieren*/
"playservices_update" = "Përditësimi";

/*Button um die Google Play Services zu installieren*/
"playservices_install" = "Instalimi";

/*Titel für Infos zu den Google Play Services*/
"playservices_title" = "Google Play Services\n";

/*Meldung, dass die Google Play Services benötigt werden*/
"playservices_text" = "Për të aktivizuar gjurmimin, nevojitet versioni aktual i Google Play Services. \n\nNë rast se në pajisjen tuaj nuk disponohet ndërkohë asnjë Update, ju lutemi provoni edhe njëherë më vonë.";
"android_error_battery_optimization_title" = "Optimizimi i konsumit të baterisë i aktivizuar";
"android_error_battery_optimization_button" = "Lejimi";

/*Telefonnummer für Hilfe bei App-Problemen*/
"app_hotline_tel_number" = "+41 58 466 07 99";

/*text shown in notification when we get an exception from the GAEN api*/
"sync_api_error" = "Ka ndodhur një gabim i papritur gjatë sinkronizimit të mesazheve.";

/*Fehler, der bei ungültigen Zertifikat angezeigt wird. Kann z.B. passieren, wenn man in einem public wlan ist*/
"certificate_validation_error" = "Nuk është e mundur asnjë lidhje e sigurt me serverin. Ju lutemi verifikoni ose çaktivizoni VPN tuaj ose Proxy tuaj ose verifikoni nëse jeni lidhur nëpërmjet një Public WLAN.";

/*Fehler-Titel wenn die Exposure Notifications nicht gestartet werden konnten.*/
"android_en_start_failure" = "Njoftimet e COVID-19 nuk u aktivizuan dot";
"begegnung_detail_last_sync_title" = "Sinkronizimi i fundit i suksesshëm";
"synchronizations_view_title" = "Përmbledhje";
"synchronizations_view_info_title" = "Sinkronizime";
"synchronizations_view_info_question" = "Çfarë janë sinkronizimet?";
"synchronizations_view_info_answer" = "Aplikacioni verifikon rregullisht ID e rastit të publikuara nga përdoruesit e testuar pozitivë.";
"synchronizations_view_period_title" = "Gjatë 14 ditëve të fundit";
"synchronizations_view_empty_list" = "Asnjë shënim";
"tracing_active_tracking_always_info" = "SwissCovid mbetet aktiv, edhe nëse aplikacioni mbyllet.";

/*title in splash screen of onboarding*/
"oboarding_splashscreen_title" = "SwissCovid \nndalon zinxhirin \ne infeksionit.";
"inform_detail_faq3_text" = "Edhe pse nuk dërgohet asnjë e dhënë personale, mund të ndodhë që dikush mund të kujtohet për kontaktin me anë të datës.";
"inform_detail_faq3_title" = "A mbetem unë anonim?";

/*Meldung Detail Weiss Box unten*/
"meldungen_detail_explanation_text4" = "Në rastin e simptomave të para bëni kontrollin e koronavirusit ose telefononi mjeken ose mjekun tuaj.";

/*Text beim Bluetooth Control*/
"tracing_setting_text_android" = "Njoftime rreth ekspozimit ndaj COVID-19";

/*Text auf der Onboarding Page für die Permission der Exposure-Library, Android*/
"onboarding_gaen_text_android" = "Për të përdorur aplikacionin, funksioni Njoftime rreth COVID-19 duhet të jetë i aktivizuar.";

/*Onboarding Disclaimer Screen: AppName Title*/
"onboarding_disclaimer_heading" = "SwissCovid";

/*Onboarding Disclaimer Screen: Title*/
"onboarding_disclaimer_title" = "Udhëzime për përdorimin";

/*Onboarding Disclaimer Screen: Info*/
"onboarding_disclaimer_info" = "Lexoni Politikën për privatësinë dhe rregullat e përdorimit.";

/*Onboarding Disclaimer Screen: Warning Title*/
"onboarding_disclaimer_warning_title" = "Paralajmërim: Ky aplikacion nuk ju mbron nga infektimi me COVID 19.";

/*Onboarding Disclaimer Screen: Warning Text*/
"onboarding_disclaimer_warning_body" = "Aplikacioni shërben për gjurmimin Proximity dhe për paralajmërimin e përdoruesit nga një infektim i mundshëm pas një kontakti me një person të infektuar me COVID 19. Gjithashtu nuk është mjet diagnostikues. Lexoni me kujdes udhëzimet, të cilat janë në çdo ekran të aplikacionit.";

/*Onboarding Disclaimer Screen: Manufacturer Info*/
"onboarding_disclaimer_manufacturer" = "Bundesamt für Gesundheit BAG\nSchwarzenburgstrasse 157\n3097 Liebefeld, Schweiz";

/*Onboarding Disclaimer Screen: App version title*/
"onboarding_disclaimer_app_version" = "SwissCovid App Version";

/*Onboarding Disclaimer Screen: Release version title*/
"onboarding_disclaimer_release_version" = "Release Date:";

/*onboarding privacy and conditions of use button*/
"onboarding_disclaimer_legal_button" = "Politika për privatësinë & kushtet e përdorimit";

/*onboarding privacy and conditions of use url*/
"onboarding_disclaimer_legal_button_url" = "https://www.bag.admin.ch/swisscovid-datenschutzerklaerung-und-nutzungsbedingungen";

/*Google Translation*/
/*Error shown when loading fails because there is not enough free disk space.*/
"loading_error_no_disk_space" = "Mesazhet nuk mund të kontrollohen sepse telefoni juaj celular nuk ka hapësirë ​​të mjaftueshme falas. Ju lutemi lironi hapësirë.";

/*Onboarding: Akzeptieren Buttton Titel*/
"onboarding_accept_button" = "Pranoj";

/*Google Translation*/
/*Meldungen: Fehler Meldung Rate-Limit (error 13) Titel*/
"ratelimit_error_title" = "Përditësimi aktualisht nuk është i mundur";

/*Google Translation!*/
/*Meldungen: Fehler Meldung Rate-Limit (error 13) Text*/
"ratelimit_error_text" = "Shumë pyetje tashmë janë realizuar sot. Aplikacioni do të provojë përsëri më vonë.";

/*Info to the user that tracing has been switched on*/
"accessibility_tracing_has_been_activated" = "Gjurmimi u aktivizua";

/*Info to the user that tracing has been switched off*/
"accessibility_tracing_has_been_deactivated" = "Gjurmimi u çaktivizua";

/*Meldungen Detail Kostenloser Test Box Title*/
"meldungen_detail_free_test_title" = "Testi pa kosto është i mundur";

/*Meldungen Detail Kostenloser Test Box Text*/
"meldungen_detail_free_test_text" = "Infoline SwissCovid ju këshillon për mundësinë e një testi falas për koronavirusin.";

/*Button title on the Home Screen when the Tracing is deactivated to directly activate it.*/
"activate_tracing_button" = "Aktivizo gjurmimin";

/*Detailed Version of tracing_turned_off_text that is displayed to the user in the Tracing Detail View when the Tracing is deactivated.*/
"tracing_turned_off_detailed_text" = "Aktivizoni gjurmimin, në mënyrë që të ruhen përdorimet e aplikacionit dhe të merren njoftimet.";

/*Warning that is displayed to the user in the Home View under the Meldungen-Card.*/
"meldungen_tracing_not_active_warning" = "Nëse gjurmimi është i çaktivizuar, atëherë nuk mund të merret asnjë njoftim.";

/*Warning title for Meldungen-Card when Tracing is turned off.*/
"meldungen_tracing_turned_off_title" = "Këshillë";

/*Data Protection Header String in Onboarding Disclaimer View.*/
"onboarding_disclaimer_data_protection_statement" = "Politika për privatësinë";

/*Conditions of Use Header String in Onboarding Disclaimer View.*/
"onboarding_disclaimer_conditions_of_use" = "Kushtet e përdorimit";

/*Button title that links to the website with the data protection statement and conditions of use.*/
"onboarding_disclaimer_to_online_version_button" = "Te versioni online";

/*Hint that is displayed to the user under the Meldungen-Card when the Tracing is turned off.*/
"meldungen_tracing_turned_off_warning" = "Nëse gjurmimi është i çaktivizuar, atëherë nuk mund të merret asnjë njoftim.";

/*Homescreen infobox close button accessibility handler*/
"infobox_close_button_accessibility" = "Mbyll";

/*Title for the Home View Travel Card.*/
"travel_title" = "";

/*Info text that is displayed on the Home Travel Card.*/
"travel_home_description" = "";

/*Introductory Text that is displayed at the top of the travel settings screen.*/
"travel_screen_introduction" = "";

/*First title for the travel feature explanation at the bottom of the travel screen.*/
"travel_screen_explanation_title_1" = "";

/*First text for the travel feature explanation at the bottom of the travel screen.*/
"travel_screen_explanation_text_1" = "";

/*Second title for the travel feature explanation at the bottom of the travel screen.*/
"travel_screen_explanation_title_2" = "";

/*Second text for the travel feature explanation at the bottom of the travel screen.*/
"travel_screen_explanation_text_2" = "";

/*Button title for the Add Countries Button in the travel screen.*/
"travel_screen_add_countries_button" = "";

/*Text that is displayed under a country name that indicates until what date the user will still receive notifications from this country.*/
"travel_screen_notifications_activated_until" = "";

/*List Header for the favourites in the "Add countries" Screen of the Travel feature.*/
"travel_screen_favourites" = "";

/*List header for other countries in the "add countries" screen of the travel feature.*/
"travel_screen_other_countries" = "";

/*Title for the explanation at the bottom of the "add countries" screen of the travel feature.*/
"travel_screen_add_countries_explanation_title" = "";

/*Text for the explanation at the bottom of the "add countries" screen of the travel feature.*/
"travel_screen_add_countries_explanation_text" = "";

/*Information text that asks the user about informing other countries when he enters a covid code into the app.*/
<<<<<<< HEAD
"travel_report_code_info" = "";
=======
"travel_report_code_info" = "";

/*Accessibility: FAQ button hint wenn die app verlassen wird und eine website öffnet*/
"accessibility_faq_button_hint_non_bag" = "";
>>>>>>> d6644337
<|MERGE_RESOLUTION|>--- conflicted
+++ resolved
@@ -908,11 +908,7 @@
 "travel_screen_add_countries_explanation_text" = "";
 
 /*Information text that asks the user about informing other countries when he enters a covid code into the app.*/
-<<<<<<< HEAD
 "travel_report_code_info" = "";
-=======
-"travel_report_code_info" = "";
 
 /*Accessibility: FAQ button hint wenn die app verlassen wird und eine website öffnet*/
-"accessibility_faq_button_hint_non_bag" = "";
->>>>>>> d6644337
+"accessibility_faq_button_hint_non_bag" = "";