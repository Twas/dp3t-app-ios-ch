--- conflicted
+++ resolved
@@ -24,11 +24,7 @@
 "inform_send_thankyou" = "Merci beaucoup";
 
 /*Informieren: Danke Text*/
-<<<<<<< HEAD
-"inform_send_thankyou_text" = "Vous avez signalé votre test positif de manière anonyme via l'application.\n\nAinsi, vous contribuez à interrompre les chaînes de transmission.";
-=======
 "inform_send_thankyou_text" = "Les ID aléatoires de votre application ont été envoyés.\n\nAinsi, vous contribuez à interrompre les chaînes de transmission.";
->>>>>>> 2c158bf5
 
 /*Informieren: Button Titel*/
 "inform_fertig_button_title" = "Fermer";
@@ -83,11 +79,7 @@
 
 /*Text beim Bluetooth Control*/
 /*Fuzzy*/
-<<<<<<< HEAD
-"tracing_setting_text_ios" = "Notifications d'exposition au COVID 19";
-=======
 "tracing_setting_text_ios" = "Notifications d'exposition";
->>>>>>> 2c158bf5
 
 /*Bluetooth Control: Tracking deaktiviert*/
 "bluetooth_setting_tracking_inactive" = "Traçage de proximité désactivé";
@@ -111,11 +103,7 @@
 "meldungen_meldung_text" = "Il y a un risque d'infection.";
 
 /*Titel ob Tracing aktiv*/
-<<<<<<< HEAD
-"tracing_active_title" = "Traçage de proximité actif";
-=======
 "tracing_active_title" = "Application active";
->>>>>>> 2c158bf5
 
 /*Text bei Tracing aktiv*/
 "tracing_active_text" = "Les contacts sont sauvegardés de manière anonyme.";
@@ -270,11 +258,7 @@
 "meldung_detail_positive_test_box_title" = "Isolement";
 
 /*Meldung Detail Positiv Getestet Weisse Box Text*/
-<<<<<<< HEAD
-"meldung_detail_positive_test_box_text" = "Suivez les consignes sur l'isolement.";
-=======
 "meldung_detail_positive_test_box_text" = "Suivez les consignes reçues sur l'isolement.";
->>>>>>> 2c158bf5
 "tracing_ended_title" = "Traçage de proximité terminé";
 "tracing_ended_text" = "Plus aucun contact ne sera sauvegardé.";
 "exposed_info_contact_hotline" = "Contactez";
@@ -350,17 +334,10 @@
 "onboarding_privacy_title" = "Protection de la sphère privée";
 
 /*Onboarding Privacy: Text*/
-<<<<<<< HEAD
-"onboarding_privacy_text1" = "Seuls des ID aléatoires sont échangés entre les appareils. L'application ne recueille aucune donnée de localisation et aucune information sur votre identité.";
-
-/*Onboarding Privacy: Text*/
-"onboarding_privacy_text2" = "Les identifiants stockés restent sur votre appareil et sont supprimés après 14 jours.";
-=======
 "onboarding_privacy_text1" = "Seuls des ID aléatoires sont échangés entre les téléphones portables. L'application ne recueille aucune donnée de localisation et aucune information sur votre identité.";
 
 /*Onboarding Privacy: Text*/
 "onboarding_privacy_text2" = "Les ID aléatoires enregistrés restent sur votre appareil et sont supprimés après 14 jours.";
->>>>>>> 2c158bf5
 
 /*Onboarding Begegnungen: Titel oben*/
 "onboarding_begegnungen_heading" = "Comment fonctionne l'application ?";
@@ -429,11 +406,7 @@
 "inform_send_getwell_title" = "Bon rétablissement";
 
 /*Code senden: Abschluss Gute Besserung*/
-<<<<<<< HEAD
-"inform_send_getwell_text" = "Tous nos vœux de rétablissement.\n\nRespectez les consignes sur l'isolement.";
-=======
 "inform_send_getwell_text" = "Tous nos vœux de rétablissement.\n\nRespectez les consignes reçues sur l'isolement.";
->>>>>>> 2c158bf5
 
 /*Titel auf dem letzen Onboarding Screen*/
 "onboarding_go_title" = "L'application est prête.";
@@ -569,11 +542,7 @@
 "sync_warning_notification_title" = "Synchroniser l'application";
 
 /*Synchronisations-Fehler Text*/
-<<<<<<< HEAD
-"sync_warning_notification_text" = "Ouvrez l'application pour synchroniser la liste des clés signalées.";
-=======
 "sync_warning_notification_text" = "Ouvrez l'application afin de comparer la liste des ID aléatoires déclarés.";
->>>>>>> 2c158bf5
 
 /*Meldungen Detail: Button bei Vollansicht*/
 "meldung_animation_continue_button" = "Suivant";
@@ -585,11 +554,7 @@
 "begegnung_detail_faq1_title" = "Que signifie contact ?";
 
 /*Begegnungen: FAQ Text*/
-<<<<<<< HEAD
-"begegnung_detail_faq1_text" = "Si des téléphones équipés de l'application se trouvent à proximité l'un de l'autre pendant un certain temps, ce fait est enregistré comme un contact dans l'appareil.";
-=======
 "begegnung_detail_faq1_text" = "Si des téléphones portables équipés de l'application se trouvent à proximité l'un de l'autre pendant un certain temps, ce fait est enregistré comme un contact dans l'appareil.";
->>>>>>> 2c158bf5
 
 /*Begegnungen: FAQ Titel*/
 "begegnung_detail_faq2_title" = "Mes données sont-elles en sécurité?";
@@ -649,11 +614,7 @@
 "inform_detail_faq2_title" = "Qu'est-ce qui est envoyé ?";
 
 /*Inform Detail FAQ Text*/
-<<<<<<< HEAD
-"inform_detail_faq2_text" = "Seules les ID aléatoires de votre application sont envoyées, aucune donnée personnelle.\n\nAinsi, d'autres utilisateurs de l'application SwissCovid apprennent qu'ils ont sans doute été infectés.";
-=======
 "inform_detail_faq2_text" = "Seules les ID aléatoires de votre application sont envoyées, aucune donnée personnelle.\n\nAinsi, d'autres utilisateurs de l'application SwissCovid apprennent qu'ils ont peut-être été infectés.";
->>>>>>> 2c158bf5
 
 /*Telefonnummer der Infoline*/
 "infoline_tel_number" = "+41 58 387 77 78";
@@ -846,20 +807,12 @@
 
 /*Erster Onboarding-Screen für Pilot: Blockierendes Popup für Nutzer die nicht im Pilot sind, Text*/
 "onboarding_legal_blocker_message" = "Vous ne faites pas partie d'une organisation participant à la phase pilote. Veuillez installer la mise à jour appropriée après le lancement officiel de l'application et ouvrir l'application à nouveau.";
-<<<<<<< HEAD
-"begegnung_detail_last_sync_title" = "Latest successful synchronisation";
-=======
 "begegnung_detail_last_sync_title" = "Dernière synchronisation réussie";
->>>>>>> 2c158bf5
 "synchronizations_view_title" = "Vue d'ensemble";
 "synchronizations_view_info_title" = "Synchronisations";
 "synchronizations_view_info_question" = "Que sont les synchronisations ?";
 "synchronizations_view_info_answer" = "L'application vérifie régulièrement les ID aléatoires publiées par les utilisateurs testés positifs.";
-<<<<<<< HEAD
-"synchronizations_view_period_title" = "During the last 14 days";
-=======
 "synchronizations_view_period_title" = "Ces 14 derniers jours";
->>>>>>> 2c158bf5
 "synchronizations_view_sync_via_open" = "  • Open";
 "synchronizations_view_sync_via_background" = "  • Sync";
 "synchronizations_view_empty_list" = "Aucune entrée";
@@ -884,17 +837,6 @@
 
 /*Code-Label Titel im Dialog mit dem Code, der vor dem Anrufen angezeigt wird, wenn ein Kontakt positiv ist.*/
 "pre_call_dialog_box_number" = "Numéro";
-<<<<<<< HEAD
-"tracing_active_tracking_always_info" = "Le traçage de proximité reste actif même si l'application est fermée.";
-
-/*title in splash screen of onboarding*/
-"oboarding_splashscreen_title" = "SwissCovid stoppe les chaînes de transmission.";
-"inform_detail_faq3_text" = "Même si aucune donnée personnelle n'est envoyée sur vous, il est possible que quelqu'un se souvienne du contact sur la base de la date.";
-"inform_detail_faq3_title" = "Do I remain anonymous?";
-
-/*Meldung Detail Weiss Box unten*/
-"meldungen_detail_explanation_text4" = "";
-=======
 "tracing_active_tracking_always_info" = "SwissCovid reste active, même lorsque l'application est fermée.";
 
 /*title in splash screen of onboarding*/
@@ -904,7 +846,6 @@
 
 /*Meldung Detail Weiss Box unten*/
 "meldungen_detail_explanation_text4" = "Faites une auto-évaluation ou appelez votre médecin dès les premiers symptômes.";
->>>>>>> 2c158bf5
 
 /*Text beim Bluetooth Control*/
 "tracing_setting_text_android" = "Notifications d'exposition au COVID 19";
@@ -916,17 +857,10 @@
 "onboarding_disclaimer_heading" = "SwissCovid";
 
 /*Onboarding Disclaimer Screen: Title*/
-<<<<<<< HEAD
-"onboarding_disclaimer_title" = "";
-
-/*Onboarding Disclaimer Screen: Info*/
-"onboarding_disclaimer_info" = "";
-=======
 "onboarding_disclaimer_title" = "Indications d'utilisation";
 
 /*Onboarding Disclaimer Screen: Info*/
 "onboarding_disclaimer_info" = "Vous trouverez ici la déclaration de confidentialité & condition d'utilisation";
->>>>>>> 2c158bf5
 
 /*Onboarding Disclaimer Screen: Warning Title*/
 "onboarding_disclaimer_warning_title" = "Avertissement : cette application ne vous protège pas contre une infection par le COVID-19.";
@@ -935,21 +869,6 @@
 "onboarding_disclaimer_warning_body" = "L'application est destinée au traçage de proximité et à avertir les utilisateurs d'un contact potentiel avec une personne infectée par le COVID-19. Il ne s'agit pas non plus d'un outil de diagnostic. Veuillez lire attentivement les instructions qui apparaissent dans chaque fenêtre de l'application.";
 
 /*Onboarding Disclaimer Screen: Manufacturer Info*/
-<<<<<<< HEAD
-"onboarding_disclaimer_manufacturer" = "";
-
-/*Onboarding Disclaimer Screen: App version title*/
-"onboarding_disclaimer_app_version" = "";
-
-/*Onboarding Disclaimer Screen: Release version title*/
-"onboarding_disclaimer_release_version" = "";
-
-/*onboarding privacy and conditions of use button*/
-"onboarding_disclaimer_legal_button" = "";
-
-/*onboarding privacy and conditions of use url*/
-"onboarding_disclaimer_legal_button_url" = "";
-=======
 "onboarding_disclaimer_manufacturer" = "Office fédéral de la santé publique OFSP\nSchwarzenburgstrasse 157\n3097 Liebefeld, Suisse";
 
 /*Onboarding Disclaimer Screen: App version title*/
@@ -977,5 +896,4 @@
 
 /*Google Translation!*/
 /*Meldungen: Fehler Meldung Rate-Limit (error 13) Text*/
-"ratelimit_error_text" = "Il y a déjà eu trop de demandes aujourd'hui. L'application essaiera de nouveau plus tard.";
->>>>>>> 2c158bf5
+"ratelimit_error_text" = "Il y a déjà eu trop de demandes aujourd'hui. L'application essaiera de nouveau plus tard.";