--- conflicted
+++ resolved
@@ -24,11 +24,7 @@
 "inform_send_thankyou" = "Grazie";
 
 /*Informieren: Danke Text*/
-<<<<<<< HEAD
-"inform_send_thankyou_text" = "Hai segnalato in modo anonimo il tuo test positivo nell'app.\n\nCosì contribuisci a fermare le catene di infezione.";
-=======
 "inform_send_thankyou_text" = "Gli ID casuali della tua app sono stati inviati.\n\nCosì contribuisci a fermare le catene di infezione.";
->>>>>>> 2c158bf5
 
 /*Informieren: Button Titel*/
 "inform_fertig_button_title" = "Chiudi";
@@ -83,11 +79,7 @@
 
 /*Text beim Bluetooth Control*/
 /*Fuzzy*/
-<<<<<<< HEAD
-"tracing_setting_text_ios" = "Notifiche di esposizione al COVID-19";
-=======
 "tracing_setting_text_ios" = "Notifiche di esposizione";
->>>>>>> 2c158bf5
 
 /*Bluetooth Control: Tracking deaktiviert*/
 "bluetooth_setting_tracking_inactive" = "Tracciamento disattivato";
@@ -266,11 +258,7 @@
 "meldung_detail_positive_test_box_title" = "Isolamento";
 
 /*Meldung Detail Positiv Getestet Weisse Box Text*/
-<<<<<<< HEAD
-"meldung_detail_positive_test_box_text" = "Segui le istruzioni sull'isolamento.";
-=======
 "meldung_detail_positive_test_box_text" = "Segui le istruzioni sull'isolamento che hai ricevuto.";
->>>>>>> 2c158bf5
 "tracing_ended_title" = "Tracciamento terminato";
 "tracing_ended_text" = "Gli incontri non vengono più salvati.";
 "exposed_info_contact_hotline" = "Contatta la";
@@ -346,17 +334,10 @@
 "onboarding_privacy_title" = "Protezione della sfera privata";
 
 /*Onboarding Privacy: Text*/
-<<<<<<< HEAD
-"onboarding_privacy_text1" = "Fra i dispositivi vengono scambiati soltanto ID casuali. L'app non raccoglie dati né sulla posizione né sull'identità dell'utente.";
-
-/*Onboarding Privacy: Text*/
-"onboarding_privacy_text2" = "Gli ID salvati restano sul dispositivo e vengono eliminati dopo 14 giorni.";
-=======
 "onboarding_privacy_text1" = "Fra i telefoni cellulari vengono scambiati soltanto ID casuali. L'app non raccoglie dati né sulla posizione né sull'identità dell'utente.";
 
 /*Onboarding Privacy: Text*/
 "onboarding_privacy_text2" = "Gli ID casuali salvati restano sul tuo telefono cellulare e vengono eliminati dopo 14 giorni.";
->>>>>>> 2c158bf5
 
 /*Onboarding Begegnungen: Titel oben*/
 "onboarding_begegnungen_heading" = "Come funziona l'app?";
@@ -425,11 +406,7 @@
 "inform_send_getwell_title" = "Buona guarigione";
 
 /*Code senden: Abschluss Gute Besserung*/
-<<<<<<< HEAD
-"inform_send_getwell_text" = "Guarisci presto.\n\nSegui le istruzioni sull'isolamento.";
-=======
 "inform_send_getwell_text" = "Guarisci presto.\n\nSegui le istruzioni sull'isolamento che hai ricevuto.";
->>>>>>> 2c158bf5
 
 /*Titel auf dem letzen Onboarding Screen*/
 "onboarding_go_title" = "L'app è installata";
@@ -565,11 +542,7 @@
 "sync_warning_notification_title" = "Sincronizzare l'app";
 
 /*Synchronisations-Fehler Text*/
-<<<<<<< HEAD
-"sync_warning_notification_text" = "Aprire l'app per sincronizzare l'elenco delle chiavi segnalate.";
-=======
 "sync_warning_notification_text" = "Apri l'app per sincronizzare l'elenco degli ID casuali segnalati.";
->>>>>>> 2c158bf5
 
 /*Meldungen Detail: Button bei Vollansicht*/
 "meldung_animation_continue_button" = "Avanti";
@@ -581,11 +554,7 @@
 "begegnung_detail_faq1_title" = "Cosa significa incontro?";
 
 /*Begegnungen: FAQ Text*/
-<<<<<<< HEAD
-"begegnung_detail_faq1_text" = "Se due telefoni con l'app si trovano uno vicino all'altro per un certo tempo, l'incontro viene salvato nel dispositivo.";
-=======
 "begegnung_detail_faq1_text" = "Se due telefoni cellulari con l'app si trovano uno vicino all'altro per un certo tempo, l'incontro viene salvato nel dispositivo.";
->>>>>>> 2c158bf5
 
 /*Begegnungen: FAQ Titel*/
 "begegnung_detail_faq2_title" = "I miei dati sono sicuri?";
@@ -645,11 +614,7 @@
 "inform_detail_faq2_title" = "Che cosa viene inviato?";
 
 /*Inform Detail FAQ Text*/
-<<<<<<< HEAD
-"inform_detail_faq2_text" = "Vengono inviate soltanto le chiavi temporanee della tua app, non i tuoi dati personali.\n\nGrazie a queste chiavi gli altri utenti dell'app SwissCovid vengono a sapere se vi è la possibilità che si siano infettati.";
-=======
 "inform_detail_faq2_text" = "Vengono inviati soltanto gli ID casuali della tua app, non i tuoi dati personali.\n\nGrazie a questi ID, gli altri utenti dell'app SwissCovid vengono a sapere che vi è la possibilità di un contagio.";
->>>>>>> 2c158bf5
 
 /*Telefonnummer der Infoline*/
 "infoline_tel_number" = "+41 58 387 77 78";
@@ -842,21 +807,12 @@
 
 /*Erster Onboarding-Screen für Pilot: Blockierendes Popup für Nutzer die nicht im Pilot sind, Text*/
 "onboarding_legal_blocker_message" = "Non fate parte di un'organizzazione che partecipa alla fase pilota. Si prega di installare l'aggiornamento appropriato dopo il lancio ufficiale dell'applicazione e di riaprire l'applicazione.";
-<<<<<<< HEAD
-"begegnung_detail_last_sync_title" = "Latest successful synchronisation";
-"synchronizations_view_title" = "Panoramica";
-"synchronizations_view_info_title" = "Sincronizzazioni";
-"synchronizations_view_info_question" = "Cosa sono le sincronizzazioni?";
-"synchronizations_view_info_answer" = "L'app verifica regolarmente le chiavi pubblicate dagli utenti risultati positivi al test.";
-"synchronizations_view_period_title" = "During the last 14 days";
-=======
 "begegnung_detail_last_sync_title" = "Ultima sincronizzazione effettuata";
 "synchronizations_view_title" = "Panoramica";
 "synchronizations_view_info_title" = "Sincronizzazioni";
 "synchronizations_view_info_question" = "Cosa sono le sincronizzazioni?";
 "synchronizations_view_info_answer" = "L'app verifica regolarmente gli ID casuali pubblicati dagli utenti risultati positivi al test.";
 "synchronizations_view_period_title" = "Negli ultimi 14 giorni";
->>>>>>> 2c158bf5
 "synchronizations_view_sync_via_open" = "  • Open";
 "synchronizations_view_sync_via_background" = "  • Sync";
 "synchronizations_view_empty_list" = "Nessuna voce";
@@ -875,17 +831,6 @@
 
 /*Code-Label Titel im Dialog mit dem Code, der vor dem Anrufen angezeigt wird, wenn ein Kontakt positiv ist.*/
 "pre_call_dialog_box_number" = "Numero";
-<<<<<<< HEAD
-"tracing_active_tracking_always_info" = "Il tracciamento resta attivo anche quando l'app viene chiusa.";
-
-/*title in splash screen of onboarding*/
-"oboarding_splashscreen_title" = "SwissCovid ferma le catene di infezione";
-"inform_detail_faq3_text" = "Anche se non vengono inviati dati personali, è possibile che qualcuno possa ricordarsi dell'incontro sulla base della data in cui è avvenuto.";
-"inform_detail_faq3_title" = "Do I remain anonymous?";
-
-/*Meldung Detail Weiss Box unten*/
-"meldungen_detail_explanation_text4" = "";
-=======
 "tracing_active_tracking_always_info" = "SwissCovid resta attiva anche quando l'app viene chiusa.";
 
 /*title in splash screen of onboarding*/
@@ -895,7 +840,6 @@
 
 /*Meldung Detail Weiss Box unten*/
 "meldungen_detail_explanation_text4" = "Ai primi sintomi, fai l'autovalutazione del coronavirus o telefona al tuo medico.";
->>>>>>> 2c158bf5
 
 /*Text beim Bluetooth Control*/
 "tracing_setting_text_android" = "Notifiche di esposizione al COVID-19";
@@ -907,17 +851,10 @@
 "onboarding_disclaimer_heading" = "SwissCovid";
 
 /*Onboarding Disclaimer Screen: Title*/
-<<<<<<< HEAD
-"onboarding_disclaimer_title" = "";
-
-/*Onboarding Disclaimer Screen: Info*/
-"onboarding_disclaimer_info" = "";
-=======
 "onboarding_disclaimer_title" = "Suggerimenti per l'uso";
 
 /*Onboarding Disclaimer Screen: Info*/
 "onboarding_disclaimer_info" = "Qui troverete l'informativa sulla protezione dei dati e le condizioni d'uso.";
->>>>>>> 2c158bf5
 
 /*Onboarding Disclaimer Screen: Warning Title*/
 "onboarding_disclaimer_warning_title" = "Attenzione: questa app non ti protegge dalla COVID-19.";
@@ -926,21 +863,6 @@
 "onboarding_disclaimer_warning_body" = "Questa app serve per il tracciamento di prossimità e per avvertire gli utenti che sono stati potenzialmente esposti a una persona infetta da COVID-19. Non è nemmeno uno strumento diagnostico. Leggi attentamente le istruzioni fornite da ciascuna schermata dell'app.";
 
 /*Onboarding Disclaimer Screen: Manufacturer Info*/
-<<<<<<< HEAD
-"onboarding_disclaimer_manufacturer" = "";
-
-/*Onboarding Disclaimer Screen: App version title*/
-"onboarding_disclaimer_app_version" = "";
-
-/*Onboarding Disclaimer Screen: Release version title*/
-"onboarding_disclaimer_release_version" = "";
-
-/*onboarding privacy and conditions of use button*/
-"onboarding_disclaimer_legal_button" = "";
-
-/*onboarding privacy and conditions of use url*/
-"onboarding_disclaimer_legal_button_url" = "";
-=======
 "onboarding_disclaimer_manufacturer" = "Ufficio federale della sanità pubblica UFSP\nSchwarzenburgstrasse 157\n3097 Liebefeld, Svizzera";
 
 /*Onboarding Disclaimer Screen: App version title*/
@@ -968,5 +890,4 @@
 
 /*Google Translation!*/
 /*Meldungen: Fehler Meldung Rate-Limit (error 13) Text*/
-"ratelimit_error_text" = "Ci sono già state troppe domande oggi. L'applicazione riproverà più tardi.";
->>>>>>> 2c158bf5
+"ratelimit_error_text" = "Ci sono già state troppe domande oggi. L'applicazione riproverà più tardi.";