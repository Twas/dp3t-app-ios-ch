--- conflicted
+++ resolved
@@ -933,12 +933,8 @@
 "travel_screen_add_countries_explanation_text" = "Damit Ihre App auf die Daten aus anderen Ländern zugreifen kann, braucht es bilaterale Abkommen.\n\nWir sind bemüht, die Liste der kompatiblen Länder so schnell wie möglich zu ergänzen.";
 
 /*Information text that asks the user about informing other countries when he enters a covid code into the app.*/
-<<<<<<< HEAD
 "travel_report_code_info" = "Waren Sie in den letzten 14 Tagen in einem der aufgeführten Länder?\n\nWählen Sie das entsprechende Land, um auch diese Begegnungen zu informieren.";
-=======
-"travel_report_code_info" = "Waren Sie in den letzten 14 Tagen in einem der aufgeführten Länder?\n\nWählen Sie das entsprechende Land, um auch diese Begegnungen zu informieren.";
 
 /*Accessibility: FAQ button hint wenn die app verlassen wird und eine website öffnet*/
 /*Fuzzy*/
-"accessibility_faq_button_hint_non_bag" = "Dieser Button verlässt die App und öffnet eine Website.";
->>>>>>> d6644337
+"accessibility_faq_button_hint_non_bag" = "Dieser Button verlässt die App und öffnet eine Website.";