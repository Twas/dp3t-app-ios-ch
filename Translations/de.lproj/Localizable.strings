--- conflicted
+++ resolved
@@ -705,7 +705,7 @@
 "onboarding_gaen_info_title_2" = "Leicht erhöhte Batterienutzung";
 
 /*Onboarding Page für die Permission der Exposure-Library: Info Text 2*/
-"onboarding_gaen_info_text_2" = "Die App ist so energiesparend wie möglich umgesetzt. Die Batterienutzung erhöht sich nur leicht.";
+"onboarding_gaen_info_text_2" = "Die App ist so energiesparend wie möglich umgesetzt. Die Batterie-nutzung erhöht sich nur leicht.";
 
 /*Aktivieren-Button auf der Onboarding Page für die Permission der Exposure-Library*/
 "onboarding_gaen_button_activated" = "Aktiviert";
@@ -828,20 +828,4 @@
 "synchronizations_view_empty_list" = "Keine Einträge";
 "synchronizations_view_sync_via_scheduled" = "  • Geplant";
 "synchronizations_view_sync_via_fake_request" = "  • Gefälschte Anfrage";
-<<<<<<< HEAD
-"synchronizations_view_sync_via_next_day_key_upload" = "  • Hochladen";
-
-/*Kleinerer Titel im Dialog mit dem Code, der vor dem Anrufen angezeigt wird, wenn ein Kontakt positiv ist.*/
-"pre_call_dialog_before_title" = "Vor dem Gespräch";
-
-/*Titel im Dialog mit dem Code, der vor dem Anrufen angezeigt wird, wenn ein Kontakt positiv ist.*/
-"pre_call_dialog_main_title" = "Notieren Sie sich bitte folgende Angaben";
-
-/*Datums-Label im Dialog mit dem Code, der vor dem Anrufen angezeigt wird, wenn ein Kontakt positiv ist.*/
-"pre_call_dialog_box_datum" = "Datum";
-
-/*Code-Label Titel im Dialog mit dem Code, der vor dem Anrufen angezeigt wird, wenn ein Kontakt positiv ist.*/
-"pre_call_dialog_box_number" = "Nummer";
-=======
-"synchronizations_view_sync_via_next_day_key_upload" = "  • Hochladen";
->>>>>>> 8e4db1d6
+"synchronizations_view_sync_via_next_day_key_upload" = "  • Hochladen";