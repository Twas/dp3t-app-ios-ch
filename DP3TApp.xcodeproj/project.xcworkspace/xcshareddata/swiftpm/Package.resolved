{
  "object": {
    "pins": [
      {
        "package": "Cryptor",
        "repositoryURL": "https://github.com/IBM-Swift/BlueCryptor.git",
        "state": {
          "branch": null,
          "revision": "12d2bf3ec7207ec3cd004b9582f69ef5fae1da3b",
          "version": "1.0.32"
        }
      },
      {
        "package": "CryptorECC",
        "repositoryURL": "https://github.com/IBM-Swift/BlueECC.git",
        "state": {
          "branch": null,
          "revision": "73f362cb0d9c5f1fd0089240d7b293cd2bff18db",
          "version": "1.2.5"
        }
      },
      {
        "package": "CryptorRSA",
        "repositoryURL": "https://github.com/IBM-Swift/BlueRSA.git",
        "state": {
          "branch": null,
          "revision": "8ea901f2582296837d88f882b0fa5a0601759598",
          "version": "1.0.35"
        }
      },
      {
        "package": "DP3TSDK",
        "repositoryURL": "https://github.com/DP-3T/dp3t-sdk-ios.git",
        "state": {
          "branch": "develop",
<<<<<<< HEAD
          "revision": "c2a807fd368fb945c43c602d9d3797693f679932",
=======
          "revision": "acd483470a63a148c3c77a34d1f5a68ebe3dfc04",
>>>>>>> cc8d1c0f
          "version": null
        }
      },
      {
        "package": "KituraContracts",
        "repositoryURL": "https://github.com/IBM-Swift/KituraContracts.git",
        "state": {
          "branch": null,
          "revision": "a30e2fb79e926672776a05ec6b919c239870a221",
          "version": "1.2.1"
        }
      },
      {
        "package": "LoggerAPI",
        "repositoryURL": "https://github.com/IBM-Swift/LoggerAPI.git",
        "state": {
          "branch": null,
          "revision": "3357dd9526cdf9436fa63bb792b669e6efdc43da",
          "version": "1.9.0"
        }
      },
      {
        "package": "SnapKit",
        "repositoryURL": "https://github.com/SnapKit/SnapKit",
        "state": {
          "branch": null,
          "revision": "d458564516e5676af9c70b4f4b2a9178294f1bc6",
          "version": "5.0.1"
        }
      },
      {
        "package": "SQLite.swift",
        "repositoryURL": "https://github.com/stephencelis/SQLite.swift",
        "state": {
          "branch": null,
          "revision": "0a9893ec030501a3956bee572d6b4fdd3ae158a1",
          "version": "0.12.2"
        }
      },
      {
        "package": "SwiftJWT",
        "repositoryURL": "https://github.com/IBM-Swift/Swift-JWT.git",
        "state": {
          "branch": null,
          "revision": "0d435423d12e61c0d14adb6d04396c08a6a650f1",
          "version": "3.6.1"
        }
      },
      {
        "package": "swift-log",
        "repositoryURL": "https://github.com/apple/swift-log.git",
        "state": {
          "branch": null,
          "revision": "74d7b91ceebc85daf387ebb206003f78813f71aa",
          "version": "1.2.0"
        }
      },
      {
        "package": "SwiftProtobuf",
        "repositoryURL": "https://github.com/apple/swift-protobuf.git",
        "state": {
          "branch": null,
          "revision": "05cb9347bb095d9a28234a593d45cb9fcdc9d196",
          "version": "1.10.0"
        }
      },
      {
        "package": "ZIPFoundation",
        "repositoryURL": "https://github.com/weichsel/ZIPFoundation/",
        "state": {
          "branch": null,
          "revision": "ec32d62d412578542c0ffb7a6ce34d3e64b43b94",
          "version": "0.9.11"
        }
      }
    ]
  },
  "version": 1
}<|MERGE_RESOLUTION|>--- conflicted
+++ resolved
@@ -33,11 +33,7 @@
         "repositoryURL": "https://github.com/DP-3T/dp3t-sdk-ios.git",
         "state": {
           "branch": "develop",
-<<<<<<< HEAD
-          "revision": "c2a807fd368fb945c43c602d9d3797693f679932",
-=======
           "revision": "acd483470a63a148c3c77a34d1f5a68ebe3dfc04",
->>>>>>> cc8d1c0f
           "version": null
         }
       },
