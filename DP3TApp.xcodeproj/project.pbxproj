--- conflicted
+++ resolved
@@ -369,7 +369,8 @@
 		F8A6BE2824C9C76F00DE6B44 /* NSExpandableDisclaimerViewBody.swift in Sources */ = {isa = PBXBuildFile; fileRef = F8A6BE2624C9C76F00DE6B44 /* NSExpandableDisclaimerViewBody.swift */; };
 		F8A6BE2A24CAB95000DE6B44 /* NSInfoBoxVisibilityManager.swift in Sources */ = {isa = PBXBuildFile; fileRef = F8A6BE2924CAB95000DE6B44 /* NSInfoBoxVisibilityManager.swift */; };
 		F8A6BE2B24CAC2C700DE6B44 /* NSInfoBoxVisibilityManager.swift in Sources */ = {isa = PBXBuildFile; fileRef = F8A6BE2924CAB95000DE6B44 /* NSInfoBoxVisibilityManager.swift */; };
-<<<<<<< HEAD
+		F8B30B5924D2C728006FBBBE /* DebugStrings.strings in Resources */ = {isa = PBXBuildFile; fileRef = F8B30B5824D2C728006FBBBE /* DebugStrings.strings */; };
+		F8B30B5A24D2C728006FBBBE /* DebugStrings.strings in Resources */ = {isa = PBXBuildFile; fileRef = F8B30B5824D2C728006FBBBE /* DebugStrings.strings */; };
 		F8B30B3F24D2A4FE006FBBBE /* TravelManager.swift in Sources */ = {isa = PBXBuildFile; fileRef = F8B30B3E24D2A4FE006FBBBE /* TravelManager.swift */; };
 		F8B30B4024D2A4FE006FBBBE /* TravelManager.swift in Sources */ = {isa = PBXBuildFile; fileRef = F8B30B3E24D2A4FE006FBBBE /* TravelManager.swift */; };
 		F8B30B5C24D2EE8B006FBBBE /* NSTableViewHeaderFooterView.swift in Sources */ = {isa = PBXBuildFile; fileRef = F8B30B5B24D2EE8B006FBBBE /* NSTableViewHeaderFooterView.swift */; };
@@ -387,10 +388,6 @@
 		F8BE32BC24D1CC050045AD86 /* NSInfoTableViewCell.swift in Sources */ = {isa = PBXBuildFile; fileRef = F8BE32BA24D1CC050045AD86 /* NSInfoTableViewCell.swift */; };
 		F8BE32BE24D1DAFC0045AD86 /* NSTravelAddCountryViewController.swift in Sources */ = {isa = PBXBuildFile; fileRef = F8BE32BD24D1DAFC0045AD86 /* NSTravelAddCountryViewController.swift */; };
 		F8BE32BF24D1DAFC0045AD86 /* NSTravelAddCountryViewController.swift in Sources */ = {isa = PBXBuildFile; fileRef = F8BE32BD24D1DAFC0045AD86 /* NSTravelAddCountryViewController.swift */; };
-=======
-		F8B30B5924D2C728006FBBBE /* DebugStrings.strings in Resources */ = {isa = PBXBuildFile; fileRef = F8B30B5824D2C728006FBBBE /* DebugStrings.strings */; };
-		F8B30B5A24D2C728006FBBBE /* DebugStrings.strings in Resources */ = {isa = PBXBuildFile; fileRef = F8B30B5824D2C728006FBBBE /* DebugStrings.strings */; };
->>>>>>> bd05b485
 /* End PBXBuildFile section */
 
 /* Begin PBXContainerItemProxy section */
@@ -618,7 +615,7 @@
 		F8A6BE2624C9C76F00DE6B44 /* NSExpandableDisclaimerViewBody.swift */ = {isa = PBXFileReference; lastKnownFileType = sourcecode.swift; path = NSExpandableDisclaimerViewBody.swift; sourceTree = "<group>"; };
 		F8A6BE2924CAB95000DE6B44 /* NSInfoBoxVisibilityManager.swift */ = {isa = PBXFileReference; lastKnownFileType = sourcecode.swift; path = NSInfoBoxVisibilityManager.swift; sourceTree = "<group>"; };
 		F8ABFC712474337000D621FF /* Entitlements_Calibration.entitlements */ = {isa = PBXFileReference; fileEncoding = 4; lastKnownFileType = text.plist.entitlements; path = Entitlements_Calibration.entitlements; sourceTree = "<group>"; };
-<<<<<<< HEAD
+		F8B30B5824D2C728006FBBBE /* DebugStrings.strings */ = {isa = PBXFileReference; lastKnownFileType = text.plist.strings; path = DebugStrings.strings; sourceTree = "<group>"; };
 		F8B30B3E24D2A4FE006FBBBE /* TravelManager.swift */ = {isa = PBXFileReference; lastKnownFileType = sourcecode.swift; path = TravelManager.swift; sourceTree = "<group>"; };
 		F8B30B5B24D2EE8B006FBBBE /* NSTableViewHeaderFooterView.swift */ = {isa = PBXFileReference; lastKnownFileType = sourcecode.swift; path = NSTableViewHeaderFooterView.swift; sourceTree = "<group>"; };
 		F8B30B5D24D3F52F006FBBBE /* NSTravelAddCountryTableViewCell.swift */ = {isa = PBXFileReference; lastKnownFileType = sourcecode.swift; path = NSTravelAddCountryTableViewCell.swift; sourceTree = "<group>"; };
@@ -628,9 +625,6 @@
 		F8BE32B724D1CA390045AD86 /* NSTravelAddCountryButtonTableViewCell.swift */ = {isa = PBXFileReference; lastKnownFileType = sourcecode.swift; path = NSTravelAddCountryButtonTableViewCell.swift; sourceTree = "<group>"; };
 		F8BE32BA24D1CC050045AD86 /* NSInfoTableViewCell.swift */ = {isa = PBXFileReference; fileEncoding = 4; lastKnownFileType = sourcecode.swift; path = NSInfoTableViewCell.swift; sourceTree = "<group>"; };
 		F8BE32BD24D1DAFC0045AD86 /* NSTravelAddCountryViewController.swift */ = {isa = PBXFileReference; lastKnownFileType = sourcecode.swift; path = NSTravelAddCountryViewController.swift; sourceTree = "<group>"; };
-=======
-		F8B30B5824D2C728006FBBBE /* DebugStrings.strings */ = {isa = PBXFileReference; lastKnownFileType = text.plist.strings; path = DebugStrings.strings; sourceTree = "<group>"; };
->>>>>>> bd05b485
 /* End PBXFileReference section */
 
 /* Begin PBXFrameworksBuildPhase section */
