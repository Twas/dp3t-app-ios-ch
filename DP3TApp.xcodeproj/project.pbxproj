// !$*UTF8*$!
{
	archiveVersion = 1;
	classes = {
	};
	objectVersion = 52;
	objects = {

/* Begin PBXAggregateTarget section */
		8E81CCC2241FD475006F2437 /* Translation */ = {
			isa = PBXAggregateTarget;
			buildConfigurationList = 8E81CCC3241FD475006F2437 /* Build configuration list for PBXAggregateTarget "Translation" */;
			buildPhases = (
				8E81CCC7241FD47E006F2437 /* Fetch Translation */,
			);
			dependencies = (
			);
			name = Translation;
			productName = Translation;
		};
/* End PBXAggregateTarget section */

/* Begin PBXBuildFile section */
		2411CA9B245F105C002FB5A9 /* Endpoint.swift in Sources */ = {isa = PBXBuildFile; fileRef = 242D227C245D6581005DAEA8 /* Endpoint.swift */; };
		2411CA9C245F106C002FB5A9 /* Backend.swift in Sources */ = {isa = PBXBuildFile; fileRef = 242D227A245D6557005DAEA8 /* Backend.swift */; };
		2411CA9D245F1085002FB5A9 /* Environment+PublicKeys.swift in Sources */ = {isa = PBXBuildFile; fileRef = 242D2278245D64BA005DAEA8 /* Environment+PublicKeys.swift */; };
		242D21D1245C3853005DAEA8 /* Logger.swift in Sources */ = {isa = PBXBuildFile; fileRef = 242D21D0245C3853005DAEA8 /* Logger.swift */; };
		242D21DA245C4BD8005DAEA8 /* NSOnboardingInfoView.swift in Sources */ = {isa = PBXBuildFile; fileRef = DCA3FFBD24518E850003F5AD /* NSOnboardingInfoView.swift */; };
		242D21DB245C4BD8005DAEA8 /* NSAboutViewController.swift in Sources */ = {isa = PBXBuildFile; fileRef = 6E7C0D46242E58600017C4F9 /* NSAboutViewController.swift */; };
		242D21DC245C4BD8005DAEA8 /* DebugLog.swift in Sources */ = {isa = PBXBuildFile; fileRef = 2485F4772456185000C3D8C3 /* DebugLog.swift */; };
		242D21DD245C4BD8005DAEA8 /* TracingManager.swift in Sources */ = {isa = PBXBuildFile; fileRef = 24780B572431B5A9003BB26C /* TracingManager.swift */; };
		242D21DE245C4BD8005DAEA8 /* NSInformStepViewController.swift in Sources */ = {isa = PBXBuildFile; fileRef = 24780B2B242F3CC2003BB26C /* NSInformStepViewController.swift */; };
		242D21DF245C4BD8005DAEA8 /* UBButton.swift in Sources */ = {isa = PBXBuildFile; fileRef = DC702AFC243F6E410066C773 /* UBButton.swift */; };
		242D21E0245C4BD8005DAEA8 /* UIStackView+NS.swift in Sources */ = {isa = PBXBuildFile; fileRef = AAF73667242F3D030051E34A /* UIStackView+NS.swift */; };
		242D21E1245C4BD8005DAEA8 /* NSTitleViewScrollViewController.swift in Sources */ = {isa = PBXBuildFile; fileRef = 6E33087624508CFF00913B0E /* NSTitleViewScrollViewController.swift */; };
		242D21E2245C4BD8005DAEA8 /* UBKeyboardObserver.m in Sources */ = {isa = PBXBuildFile; fileRef = 6E8FC0F924518BF2002AB1E5 /* UBKeyboardObserver.m */; };
		242D21E3245C4BD8005DAEA8 /* NSOnboardingStepViewController.swift in Sources */ = {isa = PBXBuildFile; fileRef = DC56B8BA242EACF00077B99C /* NSOnboardingStepViewController.swift */; };
		242D21E4245C4BD8005DAEA8 /* DatabaseSyncer.swift in Sources */ = {isa = PBXBuildFile; fileRef = 2485F47B2458625F00C3D8C3 /* DatabaseSyncer.swift */; };
		242D21E5245C4BD8005DAEA8 /* NSButton.swift in Sources */ = {isa = PBXBuildFile; fileRef = 6E7C0D21242CE2100017C4F9 /* NSButton.swift */; };
		242D21E6245C4BD8005DAEA8 /* UIStateLogic.swift in Sources */ = {isa = PBXBuildFile; fileRef = 2485F4702455C5AE00C3D8C3 /* UIStateLogic.swift */; };
		242D21E7245C4BD8005DAEA8 /* NSWhatToDoSymptomView.swift in Sources */ = {isa = PBXBuildFile; fileRef = 6E33086724504BF400913B0E /* NSWhatToDoSymptomView.swift */; };
		242D21E8245C4BD8005DAEA8 /* TracingLocalPush.swift in Sources */ = {isa = PBXBuildFile; fileRef = 24780B592431B5A9003BB26C /* TracingLocalPush.swift */; };
		242D21E9245C4BD8005DAEA8 /* UIColor+HEX.swift in Sources */ = {isa = PBXBuildFile; fileRef = DC702AFE243F6ED90066C773 /* UIColor+HEX.swift */; };
		242D21EA245C4BD8005DAEA8 /* UBRawRepresentable.swift in Sources */ = {isa = PBXBuildFile; fileRef = DC702B07243F6FAE0066C773 /* UBRawRepresentable.swift */; };
		242D21EB245C4BD8005DAEA8 /* UIScrollView+UBKeyboardObserver.m in Sources */ = {isa = PBXBuildFile; fileRef = 6E8FC0F724518BF2002AB1E5 /* UIScrollView+UBKeyboardObserver.m */; };
		242D21EC245C4BD8005DAEA8 /* NSWhatToDoInformView.swift in Sources */ = {isa = PBXBuildFile; fileRef = 6E3308652450442D00913B0E /* NSWhatToDoInformView.swift */; };
		242D21ED245C4BD8005DAEA8 /* NSStackScrollView.swift in Sources */ = {isa = PBXBuildFile; fileRef = 6E7C0D36242E02600017C4F9 /* NSStackScrollView.swift */; };
		242D21EE245C4BD8005DAEA8 /* NSClickthroughStackView.swift in Sources */ = {isa = PBXBuildFile; fileRef = DCA3FFB724504B190003F5AD /* NSClickthroughStackView.swift */; };
		242D21EF245C4BD8005DAEA8 /* NSSimpleTextButton.swift in Sources */ = {isa = PBXBuildFile; fileRef = 6EA49E2824443E69009EFCAB /* NSSimpleTextButton.swift */; };
		242D21F0245C4BD8005DAEA8 /* NSViewController.swift in Sources */ = {isa = PBXBuildFile; fileRef = 8E81CC9C241FCC7D006F2437 /* NSViewController.swift */; };
		242D21F1245C4BD8005DAEA8 /* UBKeychain.swift in Sources */ = {isa = PBXBuildFile; fileRef = DC702B12243F6FD90066C773 /* UBKeychain.swift */; };
		242D21F2245C4BD8005DAEA8 /* UBUserDefault.swift in Sources */ = {isa = PBXBuildFile; fileRef = DC702B05243F6FAE0066C773 /* UBUserDefault.swift */; };
		242D21F3245C4BD8005DAEA8 /* NSAnimatedGraphLayer.swift in Sources */ = {isa = PBXBuildFile; fileRef = AAF7366A2430838A0051E34A /* NSAnimatedGraphLayer.swift */; };
		242D21F4245C4BD8005DAEA8 /* NSMeldungenDetailNoMeldungenTitleView.swift in Sources */ = {isa = PBXBuildFile; fileRef = 6E33087224507B6A00913B0E /* NSMeldungenDetailNoMeldungenTitleView.swift */; };
		242D21F6245C4BD8005DAEA8 /* UIView+NS.swift in Sources */ = {isa = PBXBuildFile; fileRef = DC702B16243F70060066C773 /* UIView+NS.swift */; };
		242D21F7245C4BD8005DAEA8 /* UIImage+UBHelpers.m in Sources */ = {isa = PBXBuildFile; fileRef = 6EFF9AE2245AAFC800C98FF3 /* UIImage+UBHelpers.m */; };
		242D21F8245C4BD8005DAEA8 /* UIStateManager.swift in Sources */ = {isa = PBXBuildFile; fileRef = 24D5EF672448CAB900C197D6 /* UIStateManager.swift */; };
		242D21F9245C4BD8005DAEA8 /* NSNavigationController.swift in Sources */ = {isa = PBXBuildFile; fileRef = 24780B23242DFE6D003BB26C /* NSNavigationController.swift */; };
		242D21FA245C4BD8005DAEA8 /* PhoneCallHelper.swift in Sources */ = {isa = PBXBuildFile; fileRef = 6EE81DEA245163C400FC7218 /* PhoneCallHelper.swift */; };
		242D21FB245C4BD8005DAEA8 /* NSTracingErrorView.swift in Sources */ = {isa = PBXBuildFile; fileRef = DCA3FFB324502D370003F5AD /* NSTracingErrorView.swift */; };
		242D21FC245C4BD8005DAEA8 /* NSLabelType.swift in Sources */ = {isa = PBXBuildFile; fileRef = 6E7C0D1D242CE02D0017C4F9 /* NSLabelType.swift */; };
		242D21FD245C4BD8005DAEA8 /* UBPListValue.swift in Sources */ = {isa = PBXBuildFile; fileRef = DC702B04243F6FAE0066C773 /* UBPListValue.swift */; };
		242D21FE245C4BD8005DAEA8 /* NSUnderlinedButton.swift in Sources */ = {isa = PBXBuildFile; fileRef = DCA3FFB5245048A50003F5AD /* NSUnderlinedButton.swift */; };
		242D21FF245C4BD8005DAEA8 /* AuthorizationModels.swift in Sources */ = {isa = PBXBuildFile; fileRef = 2462BA142451FD150046906D /* AuthorizationModels.swift */; };
		242D2200245C4BD8005DAEA8 /* NSModuleHeaderView.swift in Sources */ = {isa = PBXBuildFile; fileRef = AAF73662242F2DC90051E34A /* NSModuleHeaderView.swift */; };
		242D2201245C4BD8005DAEA8 /* NSModuleBaseView.swift in Sources */ = {isa = PBXBuildFile; fileRef = 24780B19242DFDAE003BB26C /* NSModuleBaseView.swift */; };
		242D2202245C4BD8005DAEA8 /* NSOnboardingPermissionsViewController.swift in Sources */ = {isa = PBXBuildFile; fileRef = DC175E412430C4F900BD2AD6 /* NSOnboardingPermissionsViewController.swift */; };
		242D2203245C4BD8005DAEA8 /* NSMeldungDetailMeldungTitleView.swift in Sources */ = {isa = PBXBuildFile; fileRef = 6E330878245098E900913B0E /* NSMeldungDetailMeldungTitleView.swift */; };
		242D2204245C4BD8005DAEA8 /* NSBegegnungenDetailViewController.swift in Sources */ = {isa = PBXBuildFile; fileRef = 6EFB097424459B870097BD3D /* NSBegegnungenDetailViewController.swift */; };
		242D2205245C4BD8005DAEA8 /* NSOnboardingStepModel.swift in Sources */ = {isa = PBXBuildFile; fileRef = DC56B8B8242EA7760077B99C /* NSOnboardingStepModel.swift */; };
		242D2206245C4BD8005DAEA8 /* NSWhatToDoSymptomViewController.swift in Sources */ = {isa = PBXBuildFile; fileRef = 6E33086324503D0900913B0E /* NSWhatToDoSymptomViewController.swift */; };
		242D2207245C4BD8005DAEA8 /* Environment.swift in Sources */ = {isa = PBXBuildFile; fileRef = DC286A25242CE0B9001D5344 /* Environment.swift */; };
		242D2208245C4BD8005DAEA8 /* ConfigLoadOperation.swift in Sources */ = {isa = PBXBuildFile; fileRef = 245626A0245265340058D11F /* ConfigLoadOperation.swift */; };
		242D2209245C4BD8005DAEA8 /* String+NS.swift in Sources */ = {isa = PBXBuildFile; fileRef = DC702B00243F6F640066C773 /* String+NS.swift */; };
		242D220A245C4BD8005DAEA8 /* UBUserDefaultValue.swift in Sources */ = {isa = PBXBuildFile; fileRef = DC702B09243F6FAE0066C773 /* UBUserDefaultValue.swift */; };
		242D220B245C4BD8005DAEA8 /* NSWhatToDoPositiveTestViewController.swift in Sources */ = {isa = PBXBuildFile; fileRef = 6E33086124503CFC00913B0E /* NSWhatToDoPositiveTestViewController.swift */; };
		242D220C245C4BD8005DAEA8 /* RandomGenerators.swift in Sources */ = {isa = PBXBuildFile; fileRef = 8EB23D77245AF2C30073E83A /* RandomGenerators.swift */; };
		242D220D245C4BD8005DAEA8 /* NSWebViewController.swift in Sources */ = {isa = PBXBuildFile; fileRef = 6E7C0D42242E44D80017C4F9 /* NSWebViewController.swift */; };
		242D220E245C4BD8005DAEA8 /* NSCodeInputViewController.swift in Sources */ = {isa = PBXBuildFile; fileRef = 6E1771532440B09A0008D73D /* NSCodeInputViewController.swift */; };
		242D220F245C4BD8005DAEA8 /* NSPointTextView.swift in Sources */ = {isa = PBXBuildFile; fileRef = 6EFB097A2445C2210097BD3D /* NSPointTextView.swift */; };
		242D2210245C4BD8005DAEA8 /* NSHeaderActiveView.swift in Sources */ = {isa = PBXBuildFile; fileRef = DC746D592451DF78009426B1 /* NSHeaderActiveView.swift */; };
		242D2211245C4BD8005DAEA8 /* URLSession+pinning.swift in Sources */ = {isa = PBXBuildFile; fileRef = F80E7359245AD7B400C934B8 /* URLSession+pinning.swift */; };
		242D2212245C4BD8005DAEA8 /* Environment+Endpoints.swift in Sources */ = {isa = PBXBuildFile; fileRef = 2462BA1624520A250046906D /* Environment+Endpoints.swift */; };
		242D2213245C4BD8005DAEA8 /* NSHeaderImageBackgroundView.swift in Sources */ = {isa = PBXBuildFile; fileRef = DCA3FFB9245092D50003F5AD /* NSHeaderImageBackgroundView.swift */; };
		242D2214245C4BD8005DAEA8 /* NSDebugScreenSDKStatusView.swift in Sources */ = {isa = PBXBuildFile; fileRef = 6E3F65FC2449F31D00980A4E /* NSDebugScreenSDKStatusView.swift */; };
		242D2215245C4BD8005DAEA8 /* NSExplanationView.swift in Sources */ = {isa = PBXBuildFile; fileRef = 6E33086924506E0600913B0E /* NSExplanationView.swift */; };
		242D2216245C4BD8005DAEA8 /* NSCheckboxControl.swift in Sources */ = {isa = PBXBuildFile; fileRef = 6E6E517F242F9586006E532E /* NSCheckboxControl.swift */; };
		242D2218245C4BD8005DAEA8 /* NSLoadingView.swift in Sources */ = {isa = PBXBuildFile; fileRef = 6E7C0D44242E4AA90017C4F9 /* NSLoadingView.swift */; };
		242D2219245C4BD8005DAEA8 /* NSSendViewController.swift in Sources */ = {isa = PBXBuildFile; fileRef = 6E6E5182242F9586006E532E /* NSSendViewController.swift */; };
		242D221A245C4BD8005DAEA8 /* NSHomescreenViewController.swift in Sources */ = {isa = PBXBuildFile; fileRef = DCB44314242DFF8000F19AA5 /* NSHomescreenViewController.swift */; };
		242D221B245C4BD8005DAEA8 /* FakePublishManager.swift in Sources */ = {isa = PBXBuildFile; fileRef = 2485F47D2458AC9000C3D8C3 /* FakePublishManager.swift */; };
		242D221C245C4BD8005DAEA8 /* NSDebugDatabaseUploadHelper.swift in Sources */ = {isa = PBXBuildFile; fileRef = DF3BA22224520EE3009086E7 /* NSDebugDatabaseUploadHelper.swift */; };
		242D221D245C4BD8005DAEA8 /* NSMeldungDetailMeldungSingleTitleHeader.swift in Sources */ = {isa = PBXBuildFile; fileRef = 6EC47BD32451C3C2000D7686 /* NSMeldungDetailMeldungSingleTitleHeader.swift */; };
		242D221E245C4BD8005DAEA8 /* NSOnboardingFinishViewController.swift in Sources */ = {isa = PBXBuildFile; fileRef = DCA3FFBF2451975F0003F5AD /* NSOnboardingFinishViewController.swift */; };
		242D221F245C4BD8005DAEA8 /* NSCheckBoxView.swift in Sources */ = {isa = PBXBuildFile; fileRef = 6E6E5180242F9586006E532E /* NSCheckBoxView.swift */; };
		242D2220245C4BD8005DAEA8 /* NSInformGetWellViewController.swift in Sources */ = {isa = PBXBuildFile; fileRef = 6EED5DAB24518DB400AD42D9 /* NSInformGetWellViewController.swift */; };
		242D2221245C4BD8005DAEA8 /* UBDeviceUUID.swift in Sources */ = {isa = PBXBuildFile; fileRef = DC702B25243F74E70066C773 /* UBDeviceUUID.swift */; };
		242D2222245C4BD8005DAEA8 /* NSInformTracingEndViewController.swift in Sources */ = {isa = PBXBuildFile; fileRef = 6EFF9AE4245AD18D00C98FF3 /* NSInformTracingEndViewController.swift */; };
		242D2223245C4BD8005DAEA8 /* ConfigResponseBody.swift in Sources */ = {isa = PBXBuildFile; fileRef = 6E6E5170242F5026006E532E /* ConfigResponseBody.swift */; };
		242D2224245C4BD8005DAEA8 /* NSLayoutConstants.swift in Sources */ = {isa = PBXBuildFile; fileRef = 6E7C0D38242E02A20017C4F9 /* NSLayoutConstants.swift */; };
		242D2225245C4BD8005DAEA8 /* NSCodeInputControl.swift in Sources */ = {isa = PBXBuildFile; fileRef = 6E1771552440B5140008D73D /* NSCodeInputControl.swift */; };
		242D2226245C4BD8005DAEA8 /* NSNoCodeInformationViewController.swift in Sources */ = {isa = PBXBuildFile; fileRef = 6EA49E2A2444410D009EFCAB /* NSNoCodeInformationViewController.swift */; };
		242D2227245C4BD8005DAEA8 /* UBKeychainAccessibility.swift in Sources */ = {isa = PBXBuildFile; fileRef = DC702B13243F6FD90066C773 /* UBKeychainAccessibility.swift */; };
		242D2228245C4BD8005DAEA8 /* Logger.swift in Sources */ = {isa = PBXBuildFile; fileRef = 242D21D0245C3853005DAEA8 /* Logger.swift */; };
		242D2229245C4BD8005DAEA8 /* NSInfoBoxView.swift in Sources */ = {isa = PBXBuildFile; fileRef = 6EFB09782445B2CA0097BD3D /* NSInfoBoxView.swift */; };
		242D222A245C4BD8005DAEA8 /* NSExternalLinkButton.swift in Sources */ = {isa = PBXBuildFile; fileRef = 6EF4D24724582BBB005E2A9C /* NSExternalLinkButton.swift */; };
		242D222B245C4BD8005DAEA8 /* NSMeldungenDetailViewController.swift in Sources */ = {isa = PBXBuildFile; fileRef = 6EFB097D244603560097BD3D /* NSMeldungenDetailViewController.swift */; };
		242D222C245C4BD8005DAEA8 /* NSAppTitleView.swift in Sources */ = {isa = PBXBuildFile; fileRef = 6E6E518D242FB9A8006E532E /* NSAppTitleView.swift */; };
		242D222D245C4BD8005DAEA8 /* NSAnimatedGraphView.swift in Sources */ = {isa = PBXBuildFile; fileRef = AACFA6A2243088A4005595E6 /* NSAnimatedGraphView.swift */; };
		242D222E245C4BD8005DAEA8 /* NSBluetoothSettingsControl.swift in Sources */ = {isa = PBXBuildFile; fileRef = 6EFB09762445B1940097BD3D /* NSBluetoothSettingsControl.swift */; };
		242D222F245C4BD8005DAEA8 /* UBLabelType.swift in Sources */ = {isa = PBXBuildFile; fileRef = DC702AFA243F6D870066C773 /* UBLabelType.swift */; };
		242D2230245C4BD8005DAEA8 /* NSBegegnungenModuleView.swift in Sources */ = {isa = PBXBuildFile; fileRef = AAF73665242F2EA00051E34A /* NSBegegnungenModuleView.swift */; };
		242D2231245C4BD8005DAEA8 /* UBPinnedCertificatesTrustEvaluator.swift in Sources */ = {isa = PBXBuildFile; fileRef = F80E7375245AF74C00C934B8 /* UBPinnedCertificatesTrustEvaluator.swift */; };
		242D2232245C4BD8005DAEA8 /* UBCodable.swift in Sources */ = {isa = PBXBuildFile; fileRef = DC702B06243F6FAE0066C773 /* UBCodable.swift */; };
		242D2233245C4BD8005DAEA8 /* AppDelegate.swift in Sources */ = {isa = PBXBuildFile; fileRef = 8E81CC98241FCC7D006F2437 /* AppDelegate.swift */; };
		242D2234245C4BD8005DAEA8 /* NSFancyNumberView.swift in Sources */ = {isa = PBXBuildFile; fileRef = 6E6E518F242FCE13006E532E /* NSFancyNumberView.swift */; };
		242D2235245C4BD8005DAEA8 /* Endpoint+Request.swift in Sources */ = {isa = PBXBuildFile; fileRef = 2462BA1824520A480046906D /* Endpoint+Request.swift */; };
		242D2236245C4BD8005DAEA8 /* HomescreenInfoBoxView.swift in Sources */ = {isa = PBXBuildFile; fileRef = 6EF4D2452458274D005E2A9C /* HomescreenInfoBoxView.swift */; };
		242D2237245C4BD8005DAEA8 /* UIColor+NS.swift in Sources */ = {isa = PBXBuildFile; fileRef = 6E7C0D1F242CE1190017C4F9 /* UIColor+NS.swift */; };
		242D2238245C4BD8005DAEA8 /* NSHeaderArcView.swift in Sources */ = {isa = PBXBuildFile; fileRef = 2443947A2445F062003ED582 /* NSHeaderArcView.swift */; };
		242D2239245C4BD8005DAEA8 /* ReportingManager.swift in Sources */ = {isa = PBXBuildFile; fileRef = 2462BA1A24521CE70046906D /* ReportingManager.swift */; };
		242D223A245C4BD8005DAEA8 /* NSOnboardingContentViewController.swift in Sources */ = {isa = PBXBuildFile; fileRef = DC175E3F2430C4C700BD2AD6 /* NSOnboardingContentViewController.swift */; };
		242D223B245C4BD8005DAEA8 /* NSHeaderErrorView.swift in Sources */ = {isa = PBXBuildFile; fileRef = DC746D572451D50B009426B1 /* NSHeaderErrorView.swift */; };
		242D223C245C4BD8005DAEA8 /* NSInformBottomButtonViewController.swift in Sources */ = {isa = PBXBuildFile; fileRef = 24780B2F242F3EAF003BB26C /* NSInformBottomButtonViewController.swift */; };
		242D223D245C4BD8005DAEA8 /* NSDebugscreenViewController.swift in Sources */ = {isa = PBXBuildFile; fileRef = 6E3F65F62449B61A00980A4E /* NSDebugscreenViewController.swift */; };
		242D223E245C4BD8005DAEA8 /* NSSplashViewController.swift in Sources */ = {isa = PBXBuildFile; fileRef = DCA3FFBB2451621D0003F5AD /* NSSplashViewController.swift */; };
		242D223F245C4BD8005DAEA8 /* NSMeldungModuleView.swift in Sources */ = {isa = PBXBuildFile; fileRef = 24780B10242DFD2F003BB26C /* NSMeldungModuleView.swift */; };
		242D2240245C4BD8005DAEA8 /* ConfigManager.swift in Sources */ = {isa = PBXBuildFile; fileRef = 6E6E516E242F4FE0006E532E /* ConfigManager.swift */; };
		242D2241245C4BD8005DAEA8 /* NSInformThankYouViewController.swift in Sources */ = {isa = PBXBuildFile; fileRef = 6E6E517E242F9586006E532E /* NSInformThankYouViewController.swift */; };
		242D2242245C4BD8005DAEA8 /* NSWhatToDoButton.swift in Sources */ = {isa = PBXBuildFile; fileRef = 6E33085E24502BBD00913B0E /* NSWhatToDoButton.swift */; };
		242D2243245C4BD8005DAEA8 /* Errors+Localized.swift in Sources */ = {isa = PBXBuildFile; fileRef = 2485F4722455D00800C3D8C3 /* Errors+Localized.swift */; };
		242D2244245C4BD8005DAEA8 /* NSOnboardingViewController.swift in Sources */ = {isa = PBXBuildFile; fileRef = 24780B1F242DFE33003BB26C /* NSOnboardingViewController.swift */; };
		242D2245245C4BD8005DAEA8 /* DateFormatter.swift in Sources */ = {isa = PBXBuildFile; fileRef = 24780B562431B5A9003BB26C /* DateFormatter.swift */; };
		242D2247245C4BD8005DAEA8 /* NSInformViewController.swift in Sources */ = {isa = PBXBuildFile; fileRef = 24780B16242DFD7C003BB26C /* NSInformViewController.swift */; };
		242D2248245C4BD8005DAEA8 /* NSMeldungenDetailPositiveTestedTitleView.swift in Sources */ = {isa = PBXBuildFile; fileRef = 6E3308742450885300913B0E /* NSMeldungenDetailPositiveTestedTitleView.swift */; };
		242D2249245C4BD8005DAEA8 /* NSMeldungDetailMeldungenViewController.swift in Sources */ = {isa = PBXBuildFile; fileRef = 6E33087024507A2D00913B0E /* NSMeldungDetailMeldungenViewController.swift */; };
		242D224A245C4BD8005DAEA8 /* NSMeldungenDetailNoMeldungenViewController.swift in Sources */ = {isa = PBXBuildFile; fileRef = 6E33086C245079FF00913B0E /* NSMeldungenDetailNoMeldungenViewController.swift */; };
		242D224B245C4BD8005DAEA8 /* UBOptionalUserDefault.swift in Sources */ = {isa = PBXBuildFile; fileRef = DC702B03243F6FAE0066C773 /* UBOptionalUserDefault.swift */; };
		242D224C245C4BD8005DAEA8 /* NSMeldungenDetailPositiveTestedViewController.swift in Sources */ = {isa = PBXBuildFile; fileRef = 6E33086E24507A1600913B0E /* NSMeldungenDetailPositiveTestedViewController.swift */; };
		242D224D245C4BD8005DAEA8 /* NSSimpleModuleBaseView.swift in Sources */ = {isa = PBXBuildFile; fileRef = 6E3F65FA2449CF0900980A4E /* NSSimpleModuleBaseView.swift */; };
		242D224E245C4BD8005DAEA8 /* UBKeychainStored.swift in Sources */ = {isa = PBXBuildFile; fileRef = DC702B08243F6FAE0066C773 /* UBKeychainStored.swift */; };
		242D224F245C4BD8005DAEA8 /* NSDebugScreenMockView.swift in Sources */ = {isa = PBXBuildFile; fileRef = 6E3F65F82449CC9F00980A4E /* NSDebugScreenMockView.swift */; };
		242D2250245C4BD8005DAEA8 /* NetworkError.swift in Sources */ = {isa = PBXBuildFile; fileRef = 2485F47F2459631A00C3D8C3 /* NetworkError.swift */; };
		242D2251245C4BD8005DAEA8 /* CodeValidator.swift in Sources */ = {isa = PBXBuildFile; fileRef = 2462BA122451F0F60046906D /* CodeValidator.swift */; };
		242D2252245C4BD8005DAEA8 /* UIStateModel.swift in Sources */ = {isa = PBXBuildFile; fileRef = 24D5EF692448CAE800C197D6 /* UIStateModel.swift */; };
		242D2254245C4BD8005DAEA8 /* SnapKit in Frameworks */ = {isa = PBXBuildFile; productRef = 242D21D3245C4BD8005DAEA8 /* SnapKit */; };
		242D2257245C4BD8005DAEA8 /* codegen-service-a.bag.admin.ch.der in Resources */ = {isa = PBXBuildFile; fileRef = F80E7377245AFD2000C934B8 /* codegen-service-a.bag.admin.ch.der */; };
		242D2258245C4BD8005DAEA8 /* codegen-service-d.bag.admin.ch.der in Resources */ = {isa = PBXBuildFile; fileRef = F80E7379245AFD2000C934B8 /* codegen-service-d.bag.admin.ch.der */; };
		242D2259245C4BD8005DAEA8 /* codegen-service.bag.admin.ch.der in Resources */ = {isa = PBXBuildFile; fileRef = F80E7378245AFD2000C934B8 /* codegen-service.bag.admin.ch.der */; };
		242D225A245C4BD8005DAEA8 /* www.pt1-a.bfs.admin.ch.der in Resources */ = {isa = PBXBuildFile; fileRef = F80E736E245AF38E00C934B8 /* www.pt1-a.bfs.admin.ch.der */; };
		242D225B245C4BD8005DAEA8 /* www.pt1-d.bfs.admin.ch.der in Resources */ = {isa = PBXBuildFile; fileRef = F80E736F245AF38E00C934B8 /* www.pt1-d.bfs.admin.ch.der */; };
		242D225C245C4BD8005DAEA8 /* www.pt1.bfs.admin.ch.der in Resources */ = {isa = PBXBuildFile; fileRef = F80E736D245AF38E00C934B8 /* www.pt1.bfs.admin.ch.der */; };
		242D225D245C4BD8005DAEA8 /* QuoVadis.der in Resources */ = {isa = PBXBuildFile; fileRef = F80E7370245AF38E00C934B8 /* QuoVadis.der */; };
		242D225E245C4BD8005DAEA8 /* Inter-SemiBold.ttf in Resources */ = {isa = PBXBuildFile; fileRef = 6E7C0D27242D04280017C4F9 /* Inter-SemiBold.ttf */; };
		242D225F245C4BD8005DAEA8 /* Inter-Bold.ttf in Resources */ = {isa = PBXBuildFile; fileRef = 6E7C0D28242D04280017C4F9 /* Inter-Bold.ttf */; };
		242D2260245C4BD8005DAEA8 /* Inter-Light.ttf in Resources */ = {isa = PBXBuildFile; fileRef = 6E7C0D2A242D04280017C4F9 /* Inter-Light.ttf */; };
		242D2261245C4BD8005DAEA8 /* Assets.xcassets in Resources */ = {isa = PBXBuildFile; fileRef = 8E81CCA1241FCC7F006F2437 /* Assets.xcassets */; };
		242D2262245C4BD8005DAEA8 /* InfoPlist.strings in Resources */ = {isa = PBXBuildFile; fileRef = DC9A81A3242CE5E000AD1548 /* InfoPlist.strings */; };
		242D2263245C4BD8005DAEA8 /* Inter-ExtraLight.ttf in Resources */ = {isa = PBXBuildFile; fileRef = 6E7C0D2D242D04290017C4F9 /* Inter-ExtraLight.ttf */; };
		242D2264245C4BD8005DAEA8 /* Launch Screen.storyboard in Resources */ = {isa = PBXBuildFile; fileRef = 24780B33242FDF4C003BB26C /* Launch Screen.storyboard */; };
		242D2265245C4BD8005DAEA8 /* Inter-ExtraBold.ttf in Resources */ = {isa = PBXBuildFile; fileRef = 6E7C0D26242D04280017C4F9 /* Inter-ExtraBold.ttf */; };
		242D2266245C4BD8005DAEA8 /* Inter-Black.ttf in Resources */ = {isa = PBXBuildFile; fileRef = 6E7C0D29242D04280017C4F9 /* Inter-Black.ttf */; };
		242D2267245C4BD8005DAEA8 /* Localizable.strings in Resources */ = {isa = PBXBuildFile; fileRef = DC9A81A1242CE5E000AD1548 /* Localizable.strings */; };
		242D2268245C4BD8005DAEA8 /* Inter-Regular.ttf in Resources */ = {isa = PBXBuildFile; fileRef = 6E7C0D2B242D04290017C4F9 /* Inter-Regular.ttf */; };
		242D2269245C4BD8005DAEA8 /* Impressum in Resources */ = {isa = PBXBuildFile; fileRef = 6EC7E820245B27E10015A55B /* Impressum */; };
		242D226A245C4BD8005DAEA8 /* Inter-Medium.ttf in Resources */ = {isa = PBXBuildFile; fileRef = 6E7C0D2C242D04290017C4F9 /* Inter-Medium.ttf */; };
		242D2275245C4BE6005DAEA8 /* DP3TSDK in Frameworks */ = {isa = PBXBuildFile; productRef = 242D2274245C4BE6005DAEA8 /* DP3TSDK */; };
		242D2276245D62D8005DAEA8 /* UserStorage.swift in Sources */ = {isa = PBXBuildFile; fileRef = 24780B06242DFCD9003BB26C /* UserStorage.swift */; };
		242D2277245D62D9005DAEA8 /* UserStorage.swift in Sources */ = {isa = PBXBuildFile; fileRef = 24780B06242DFCD9003BB26C /* UserStorage.swift */; };
		242D2279245D64BA005DAEA8 /* Environment+PublicKeys.swift in Sources */ = {isa = PBXBuildFile; fileRef = 242D2278245D64BA005DAEA8 /* Environment+PublicKeys.swift */; };
		242D227B245D6557005DAEA8 /* Backend.swift in Sources */ = {isa = PBXBuildFile; fileRef = 242D227A245D6557005DAEA8 /* Backend.swift */; };
		242D227D245D6581005DAEA8 /* Endpoint.swift in Sources */ = {isa = PBXBuildFile; fileRef = 242D227C245D6581005DAEA8 /* Endpoint.swift */; };
		2443947B2445F062003ED582 /* NSHeaderArcView.swift in Sources */ = {isa = PBXBuildFile; fileRef = 2443947A2445F062003ED582 /* NSHeaderArcView.swift */; };
		245626A1245265340058D11F /* ConfigLoadOperation.swift in Sources */ = {isa = PBXBuildFile; fileRef = 245626A0245265340058D11F /* ConfigLoadOperation.swift */; };
		2462BA132451F0F60046906D /* CodeValidator.swift in Sources */ = {isa = PBXBuildFile; fileRef = 2462BA122451F0F60046906D /* CodeValidator.swift */; };
		2462BA152451FD150046906D /* AuthorizationModels.swift in Sources */ = {isa = PBXBuildFile; fileRef = 2462BA142451FD150046906D /* AuthorizationModels.swift */; };
		2462BA1724520A260046906D /* Environment+Endpoints.swift in Sources */ = {isa = PBXBuildFile; fileRef = 2462BA1624520A250046906D /* Environment+Endpoints.swift */; };
		2462BA1924520A480046906D /* Endpoint+Request.swift in Sources */ = {isa = PBXBuildFile; fileRef = 2462BA1824520A480046906D /* Endpoint+Request.swift */; };
		2462BA1B24521CE70046906D /* ReportingManager.swift in Sources */ = {isa = PBXBuildFile; fileRef = 2462BA1A24521CE70046906D /* ReportingManager.swift */; };
		24780B11242DFD2F003BB26C /* NSMeldungModuleView.swift in Sources */ = {isa = PBXBuildFile; fileRef = 24780B10242DFD2F003BB26C /* NSMeldungModuleView.swift */; };
		24780B17242DFD7C003BB26C /* NSInformViewController.swift in Sources */ = {isa = PBXBuildFile; fileRef = 24780B16242DFD7C003BB26C /* NSInformViewController.swift */; };
		24780B1A242DFDAE003BB26C /* NSModuleBaseView.swift in Sources */ = {isa = PBXBuildFile; fileRef = 24780B19242DFDAE003BB26C /* NSModuleBaseView.swift */; };
		24780B20242DFE33003BB26C /* NSOnboardingViewController.swift in Sources */ = {isa = PBXBuildFile; fileRef = 24780B1F242DFE33003BB26C /* NSOnboardingViewController.swift */; };
		24780B24242DFE6D003BB26C /* NSNavigationController.swift in Sources */ = {isa = PBXBuildFile; fileRef = 24780B23242DFE6D003BB26C /* NSNavigationController.swift */; };
		24780B2C242F3CC2003BB26C /* NSInformStepViewController.swift in Sources */ = {isa = PBXBuildFile; fileRef = 24780B2B242F3CC2003BB26C /* NSInformStepViewController.swift */; };
		24780B30242F3EAF003BB26C /* NSInformBottomButtonViewController.swift in Sources */ = {isa = PBXBuildFile; fileRef = 24780B2F242F3EAF003BB26C /* NSInformBottomButtonViewController.swift */; };
		24780B34242FDF4C003BB26C /* Launch Screen.storyboard in Resources */ = {isa = PBXBuildFile; fileRef = 24780B33242FDF4C003BB26C /* Launch Screen.storyboard */; };
		24780B5B2431B5A9003BB26C /* DateFormatter.swift in Sources */ = {isa = PBXBuildFile; fileRef = 24780B562431B5A9003BB26C /* DateFormatter.swift */; };
		24780B5C2431B5A9003BB26C /* TracingManager.swift in Sources */ = {isa = PBXBuildFile; fileRef = 24780B572431B5A9003BB26C /* TracingManager.swift */; };
		24780B5E2431B5A9003BB26C /* TracingLocalPush.swift in Sources */ = {isa = PBXBuildFile; fileRef = 24780B592431B5A9003BB26C /* TracingLocalPush.swift */; };
		2485F4712455C5AE00C3D8C3 /* UIStateLogic.swift in Sources */ = {isa = PBXBuildFile; fileRef = 2485F4702455C5AE00C3D8C3 /* UIStateLogic.swift */; };
		2485F4732455D00800C3D8C3 /* Errors+Localized.swift in Sources */ = {isa = PBXBuildFile; fileRef = 2485F4722455D00800C3D8C3 /* Errors+Localized.swift */; };
		2485F47624560EDC00C3D8C3 /* UIStateModel.swift in Sources */ = {isa = PBXBuildFile; fileRef = 24D5EF692448CAE800C197D6 /* UIStateModel.swift */; };
		2485F4782456185100C3D8C3 /* DebugLog.swift in Sources */ = {isa = PBXBuildFile; fileRef = 2485F4772456185000C3D8C3 /* DebugLog.swift */; };
		2485F47C2458625F00C3D8C3 /* DatabaseSyncer.swift in Sources */ = {isa = PBXBuildFile; fileRef = 2485F47B2458625F00C3D8C3 /* DatabaseSyncer.swift */; };
		2485F47E2458AC9000C3D8C3 /* FakePublishManager.swift in Sources */ = {isa = PBXBuildFile; fileRef = 2485F47D2458AC9000C3D8C3 /* FakePublishManager.swift */; };
		2485F4802459631A00C3D8C3 /* NetworkError.swift in Sources */ = {isa = PBXBuildFile; fileRef = 2485F47F2459631A00C3D8C3 /* NetworkError.swift */; };
		24D5EF682448CAB900C197D6 /* UIStateManager.swift in Sources */ = {isa = PBXBuildFile; fileRef = 24D5EF672448CAB900C197D6 /* UIStateManager.swift */; };
		24F4D967246C33610011DC90 /* UIDevice+ScreenType.swift in Sources */ = {isa = PBXBuildFile; fileRef = A6BBA10F246BFCBC00E42EE7 /* UIDevice+ScreenType.swift */; };
		48E9679A2473478100E4A5D6 /* codegen-service-t.bag.admin.ch.der in Resources */ = {isa = PBXBuildFile; fileRef = 48E967992473478100E4A5D6 /* codegen-service-t.bag.admin.ch.der */; };
		48E9679B2473478100E4A5D6 /* codegen-service-t.bag.admin.ch.der in Resources */ = {isa = PBXBuildFile; fileRef = 48E967992473478100E4A5D6 /* codegen-service-t.bag.admin.ch.der */; };
		48E9679D2473479100E4A5D6 /* www.pt1-t.bfs.admin.ch.der in Resources */ = {isa = PBXBuildFile; fileRef = 48E9679C2473479100E4A5D6 /* www.pt1-t.bfs.admin.ch.der */; };
		48E9679E2473479100E4A5D6 /* www.pt1-t.bfs.admin.ch.der in Resources */ = {isa = PBXBuildFile; fileRef = 48E9679C2473479100E4A5D6 /* www.pt1-t.bfs.admin.ch.der */; };
		6E1771542440B09A0008D73D /* NSCodeInputViewController.swift in Sources */ = {isa = PBXBuildFile; fileRef = 6E1771532440B09A0008D73D /* NSCodeInputViewController.swift */; };
		6E1771562440B5140008D73D /* NSCodeInputControl.swift in Sources */ = {isa = PBXBuildFile; fileRef = 6E1771552440B5140008D73D /* NSCodeInputControl.swift */; };
		6E33085F24502BBD00913B0E /* NSWhatToDoButton.swift in Sources */ = {isa = PBXBuildFile; fileRef = 6E33085E24502BBD00913B0E /* NSWhatToDoButton.swift */; };
		6E33086224503CFC00913B0E /* NSWhatToDoPositiveTestViewController.swift in Sources */ = {isa = PBXBuildFile; fileRef = 6E33086124503CFC00913B0E /* NSWhatToDoPositiveTestViewController.swift */; };
		6E33086424503D0900913B0E /* NSWhatToDoSymptomViewController.swift in Sources */ = {isa = PBXBuildFile; fileRef = 6E33086324503D0900913B0E /* NSWhatToDoSymptomViewController.swift */; };
		6E3308662450442D00913B0E /* NSWhatToDoInformView.swift in Sources */ = {isa = PBXBuildFile; fileRef = 6E3308652450442D00913B0E /* NSWhatToDoInformView.swift */; };
		6E33086824504BF400913B0E /* NSWhatToDoSymptomView.swift in Sources */ = {isa = PBXBuildFile; fileRef = 6E33086724504BF400913B0E /* NSWhatToDoSymptomView.swift */; };
		6E33086A24506E0600913B0E /* NSExplanationView.swift in Sources */ = {isa = PBXBuildFile; fileRef = 6E33086924506E0600913B0E /* NSExplanationView.swift */; };
		6E33086D245079FF00913B0E /* NSMeldungenDetailNoMeldungenViewController.swift in Sources */ = {isa = PBXBuildFile; fileRef = 6E33086C245079FF00913B0E /* NSMeldungenDetailNoMeldungenViewController.swift */; };
		6E33086F24507A1600913B0E /* NSMeldungenDetailPositiveTestedViewController.swift in Sources */ = {isa = PBXBuildFile; fileRef = 6E33086E24507A1600913B0E /* NSMeldungenDetailPositiveTestedViewController.swift */; };
		6E33087124507A2D00913B0E /* NSMeldungDetailMeldungenViewController.swift in Sources */ = {isa = PBXBuildFile; fileRef = 6E33087024507A2D00913B0E /* NSMeldungDetailMeldungenViewController.swift */; };
		6E33087324507B6A00913B0E /* NSMeldungenDetailNoMeldungenTitleView.swift in Sources */ = {isa = PBXBuildFile; fileRef = 6E33087224507B6A00913B0E /* NSMeldungenDetailNoMeldungenTitleView.swift */; };
		6E3308752450885300913B0E /* NSMeldungenDetailPositiveTestedTitleView.swift in Sources */ = {isa = PBXBuildFile; fileRef = 6E3308742450885300913B0E /* NSMeldungenDetailPositiveTestedTitleView.swift */; };
		6E33087724508CFF00913B0E /* NSTitleViewScrollViewController.swift in Sources */ = {isa = PBXBuildFile; fileRef = 6E33087624508CFF00913B0E /* NSTitleViewScrollViewController.swift */; };
		6E330879245098E900913B0E /* NSMeldungDetailMeldungTitleView.swift in Sources */ = {isa = PBXBuildFile; fileRef = 6E330878245098E900913B0E /* NSMeldungDetailMeldungTitleView.swift */; };
		6E3F65F72449B61A00980A4E /* NSDebugscreenViewController.swift in Sources */ = {isa = PBXBuildFile; fileRef = 6E3F65F62449B61A00980A4E /* NSDebugscreenViewController.swift */; };
		6E3F65F92449CC9F00980A4E /* NSDebugScreenMockView.swift in Sources */ = {isa = PBXBuildFile; fileRef = 6E3F65F82449CC9F00980A4E /* NSDebugScreenMockView.swift */; };
		6E3F65FB2449CF0900980A4E /* NSSimpleModuleBaseView.swift in Sources */ = {isa = PBXBuildFile; fileRef = 6E3F65FA2449CF0900980A4E /* NSSimpleModuleBaseView.swift */; };
		6E3F65FD2449F31D00980A4E /* NSDebugScreenSDKStatusView.swift in Sources */ = {isa = PBXBuildFile; fileRef = 6E3F65FC2449F31D00980A4E /* NSDebugScreenSDKStatusView.swift */; };
		6E6E516F242F4FE0006E532E /* ConfigManager.swift in Sources */ = {isa = PBXBuildFile; fileRef = 6E6E516E242F4FE0006E532E /* ConfigManager.swift */; };
		6E6E5171242F5026006E532E /* ConfigResponseBody.swift in Sources */ = {isa = PBXBuildFile; fileRef = 6E6E5170242F5026006E532E /* ConfigResponseBody.swift */; };
		6E6E5184242F9586006E532E /* NSInformThankYouViewController.swift in Sources */ = {isa = PBXBuildFile; fileRef = 6E6E517E242F9586006E532E /* NSInformThankYouViewController.swift */; };
		6E6E5185242F9586006E532E /* NSCheckboxControl.swift in Sources */ = {isa = PBXBuildFile; fileRef = 6E6E517F242F9586006E532E /* NSCheckboxControl.swift */; };
		6E6E5186242F9586006E532E /* NSCheckBoxView.swift in Sources */ = {isa = PBXBuildFile; fileRef = 6E6E5180242F9586006E532E /* NSCheckBoxView.swift */; };
		6E6E5188242F9586006E532E /* NSSendViewController.swift in Sources */ = {isa = PBXBuildFile; fileRef = 6E6E5182242F9586006E532E /* NSSendViewController.swift */; };
		6E6E518E242FB9A8006E532E /* NSAppTitleView.swift in Sources */ = {isa = PBXBuildFile; fileRef = 6E6E518D242FB9A8006E532E /* NSAppTitleView.swift */; };
		6E6E5190242FCE13006E532E /* NSFancyNumberView.swift in Sources */ = {isa = PBXBuildFile; fileRef = 6E6E518F242FCE13006E532E /* NSFancyNumberView.swift */; };
		6E7C0D1E242CE02D0017C4F9 /* NSLabelType.swift in Sources */ = {isa = PBXBuildFile; fileRef = 6E7C0D1D242CE02D0017C4F9 /* NSLabelType.swift */; };
		6E7C0D20242CE1190017C4F9 /* UIColor+NS.swift in Sources */ = {isa = PBXBuildFile; fileRef = 6E7C0D1F242CE1190017C4F9 /* UIColor+NS.swift */; };
		6E7C0D22242CE2100017C4F9 /* NSButton.swift in Sources */ = {isa = PBXBuildFile; fileRef = 6E7C0D21242CE2100017C4F9 /* NSButton.swift */; };
		6E7C0D37242E02600017C4F9 /* NSStackScrollView.swift in Sources */ = {isa = PBXBuildFile; fileRef = 6E7C0D36242E02600017C4F9 /* NSStackScrollView.swift */; };
		6E7C0D39242E02A20017C4F9 /* NSLayoutConstants.swift in Sources */ = {isa = PBXBuildFile; fileRef = 6E7C0D38242E02A20017C4F9 /* NSLayoutConstants.swift */; };
		6E7C0D43242E44D80017C4F9 /* NSWebViewController.swift in Sources */ = {isa = PBXBuildFile; fileRef = 6E7C0D42242E44D80017C4F9 /* NSWebViewController.swift */; };
		6E7C0D45242E4AA90017C4F9 /* NSLoadingView.swift in Sources */ = {isa = PBXBuildFile; fileRef = 6E7C0D44242E4AA90017C4F9 /* NSLoadingView.swift */; };
		6E7C0D47242E58600017C4F9 /* NSAboutViewController.swift in Sources */ = {isa = PBXBuildFile; fileRef = 6E7C0D46242E58600017C4F9 /* NSAboutViewController.swift */; };
		6E8FC0FA24518BF2002AB1E5 /* UIScrollView+UBKeyboardObserver.m in Sources */ = {isa = PBXBuildFile; fileRef = 6E8FC0F724518BF2002AB1E5 /* UIScrollView+UBKeyboardObserver.m */; };
		6E8FC0FB24518BF2002AB1E5 /* UBKeyboardObserver.m in Sources */ = {isa = PBXBuildFile; fileRef = 6E8FC0F924518BF2002AB1E5 /* UBKeyboardObserver.m */; };
		6EA49E2924443E69009EFCAB /* NSSimpleTextButton.swift in Sources */ = {isa = PBXBuildFile; fileRef = 6EA49E2824443E69009EFCAB /* NSSimpleTextButton.swift */; };
		6EA49E2B2444410D009EFCAB /* NSNoCodeInformationViewController.swift in Sources */ = {isa = PBXBuildFile; fileRef = 6EA49E2A2444410D009EFCAB /* NSNoCodeInformationViewController.swift */; };
		6EC47BD42451C3C2000D7686 /* NSMeldungDetailMeldungSingleTitleHeader.swift in Sources */ = {isa = PBXBuildFile; fileRef = 6EC47BD32451C3C2000D7686 /* NSMeldungDetailMeldungSingleTitleHeader.swift */; };
		6EC7E821245B27E10015A55B /* Impressum in Resources */ = {isa = PBXBuildFile; fileRef = 6EC7E820245B27E10015A55B /* Impressum */; };
		6EE81DEB245163C400FC7218 /* PhoneCallHelper.swift in Sources */ = {isa = PBXBuildFile; fileRef = 6EE81DEA245163C400FC7218 /* PhoneCallHelper.swift */; };
		6EED5DAC24518DB400AD42D9 /* NSInformGetWellViewController.swift in Sources */ = {isa = PBXBuildFile; fileRef = 6EED5DAB24518DB400AD42D9 /* NSInformGetWellViewController.swift */; };
		6EF4D2462458274D005E2A9C /* HomescreenInfoBoxView.swift in Sources */ = {isa = PBXBuildFile; fileRef = 6EF4D2452458274D005E2A9C /* HomescreenInfoBoxView.swift */; };
		6EF4D24824582BBB005E2A9C /* NSExternalLinkButton.swift in Sources */ = {isa = PBXBuildFile; fileRef = 6EF4D24724582BBB005E2A9C /* NSExternalLinkButton.swift */; };
		6EFB097524459B870097BD3D /* NSBegegnungenDetailViewController.swift in Sources */ = {isa = PBXBuildFile; fileRef = 6EFB097424459B870097BD3D /* NSBegegnungenDetailViewController.swift */; };
		6EFB09772445B1940097BD3D /* NSBluetoothSettingsControl.swift in Sources */ = {isa = PBXBuildFile; fileRef = 6EFB09762445B1940097BD3D /* NSBluetoothSettingsControl.swift */; };
		6EFB09792445B2CA0097BD3D /* NSInfoBoxView.swift in Sources */ = {isa = PBXBuildFile; fileRef = 6EFB09782445B2CA0097BD3D /* NSInfoBoxView.swift */; };
		6EFB097B2445C2210097BD3D /* NSPointTextView.swift in Sources */ = {isa = PBXBuildFile; fileRef = 6EFB097A2445C2210097BD3D /* NSPointTextView.swift */; };
		6EFB097E244603560097BD3D /* NSMeldungenDetailViewController.swift in Sources */ = {isa = PBXBuildFile; fileRef = 6EFB097D244603560097BD3D /* NSMeldungenDetailViewController.swift */; };
		6EFF9AE3245AAFC800C98FF3 /* UIImage+UBHelpers.m in Sources */ = {isa = PBXBuildFile; fileRef = 6EFF9AE2245AAFC800C98FF3 /* UIImage+UBHelpers.m */; };
		6EFF9AE5245AD18D00C98FF3 /* NSInformTracingEndViewController.swift in Sources */ = {isa = PBXBuildFile; fileRef = 6EFF9AE4245AD18D00C98FF3 /* NSInformTracingEndViewController.swift */; };
		8E24DEC124914088002B1F16 /* NSSynchronizationPersistence.swift in Sources */ = {isa = PBXBuildFile; fileRef = 8E24DEC024914088002B1F16 /* NSSynchronizationPersistence.swift */; };
		8E24DEC4249140A9002B1F16 /* SQLite in Frameworks */ = {isa = PBXBuildFile; productRef = 8E24DEC3249140A9002B1F16 /* SQLite */; };
		8E81CC99241FCC7D006F2437 /* AppDelegate.swift in Sources */ = {isa = PBXBuildFile; fileRef = 8E81CC98241FCC7D006F2437 /* AppDelegate.swift */; };
		8E81CC9D241FCC7D006F2437 /* NSViewController.swift in Sources */ = {isa = PBXBuildFile; fileRef = 8E81CC9C241FCC7D006F2437 /* NSViewController.swift */; };
		8E81CCA2241FCC7F006F2437 /* Assets.xcassets in Resources */ = {isa = PBXBuildFile; fileRef = 8E81CCA1241FCC7F006F2437 /* Assets.xcassets */; };
		8E81CCB0241FCC7F006F2437 /* FakePublishManagerTests.swift in Sources */ = {isa = PBXBuildFile; fileRef = 8E81CCAF241FCC7F006F2437 /* FakePublishManagerTests.swift */; };
		8E81CCCF241FD813006F2437 /* SnapKit in Frameworks */ = {isa = PBXBuildFile; productRef = 8E81CCCE241FD813006F2437 /* SnapKit */; };
		8EB23D78245AF2C30073E83A /* RandomGenerators.swift in Sources */ = {isa = PBXBuildFile; fileRef = 8EB23D77245AF2C30073E83A /* RandomGenerators.swift */; };
		8EF2A6E52490E26F002263C3 /* NSLastSyncronizationControl.swift in Sources */ = {isa = PBXBuildFile; fileRef = 8EF2A6E42490E26F002263C3 /* NSLastSyncronizationControl.swift */; };
		8EF2A6E62490E26F002263C3 /* NSLastSyncronizationControl.swift in Sources */ = {isa = PBXBuildFile; fileRef = 8EF2A6E42490E26F002263C3 /* NSLastSyncronizationControl.swift */; };
		8EF2A6E82490F1B6002263C3 /* NSSynchronizationStatusDetailController.swift in Sources */ = {isa = PBXBuildFile; fileRef = 8EF2A6E72490F1B6002263C3 /* NSSynchronizationStatusDetailController.swift */; };
		8EF2A6E92490F1B6002263C3 /* NSSynchronizationStatusDetailController.swift in Sources */ = {isa = PBXBuildFile; fileRef = 8EF2A6E72490F1B6002263C3 /* NSSynchronizationStatusDetailController.swift */; };
		8EF2A6EC249124C4002263C3 /* NSSynchronizationTableViewCell.swift in Sources */ = {isa = PBXBuildFile; fileRef = 8EF2A6EB249124C4002263C3 /* NSSynchronizationTableViewCell.swift */; };
		8EF2A6ED249124C4002263C3 /* NSSynchronizationTableViewCell.swift in Sources */ = {isa = PBXBuildFile; fileRef = 8EF2A6EB249124C4002263C3 /* NSSynchronizationTableViewCell.swift */; };
		8EF2A6EF249124F8002263C3 /* NSSynchronizationTableViewSectionView.swift in Sources */ = {isa = PBXBuildFile; fileRef = 8EF2A6EE249124F8002263C3 /* NSSynchronizationTableViewSectionView.swift */; };
		8EF2A6F0249124F8002263C3 /* NSSynchronizationTableViewSectionView.swift in Sources */ = {isa = PBXBuildFile; fileRef = 8EF2A6EE249124F8002263C3 /* NSSynchronizationTableViewSectionView.swift */; };
		8EFBAB2C249145070004138B /* NSSynchronizationPersistence.swift in Sources */ = {isa = PBXBuildFile; fileRef = 8E24DEC024914088002B1F16 /* NSSynchronizationPersistence.swift */; };
		A6BBA110246BFCBC00E42EE7 /* UIDevice+ScreenType.swift in Sources */ = {isa = PBXBuildFile; fileRef = A6BBA10F246BFCBC00E42EE7 /* UIDevice+ScreenType.swift */; };
		AACFA6A3243088A4005595E6 /* NSAnimatedGraphView.swift in Sources */ = {isa = PBXBuildFile; fileRef = AACFA6A2243088A4005595E6 /* NSAnimatedGraphView.swift */; };
		AAF73663242F2DC90051E34A /* NSModuleHeaderView.swift in Sources */ = {isa = PBXBuildFile; fileRef = AAF73662242F2DC90051E34A /* NSModuleHeaderView.swift */; };
		AAF73666242F2EA00051E34A /* NSBegegnungenModuleView.swift in Sources */ = {isa = PBXBuildFile; fileRef = AAF73665242F2EA00051E34A /* NSBegegnungenModuleView.swift */; };
		AAF73668242F3D030051E34A /* UIStackView+NS.swift in Sources */ = {isa = PBXBuildFile; fileRef = AAF73667242F3D030051E34A /* UIStackView+NS.swift */; };
		AAF7366B2430838A0051E34A /* NSAnimatedGraphLayer.swift in Sources */ = {isa = PBXBuildFile; fileRef = AAF7366A2430838A0051E34A /* NSAnimatedGraphLayer.swift */; };
		DC175E402430C4C700BD2AD6 /* NSOnboardingContentViewController.swift in Sources */ = {isa = PBXBuildFile; fileRef = DC175E3F2430C4C700BD2AD6 /* NSOnboardingContentViewController.swift */; };
		DC175E422430C4F900BD2AD6 /* NSOnboardingPermissionsViewController.swift in Sources */ = {isa = PBXBuildFile; fileRef = DC175E412430C4F900BD2AD6 /* NSOnboardingPermissionsViewController.swift */; };
		DC286A26242CE0B9001D5344 /* Environment.swift in Sources */ = {isa = PBXBuildFile; fileRef = DC286A25242CE0B9001D5344 /* Environment.swift */; };
		DC56B8B9242EA7760077B99C /* NSOnboardingStepModel.swift in Sources */ = {isa = PBXBuildFile; fileRef = DC56B8B8242EA7760077B99C /* NSOnboardingStepModel.swift */; };
		DC56B8BB242EACF00077B99C /* NSOnboardingStepViewController.swift in Sources */ = {isa = PBXBuildFile; fileRef = DC56B8BA242EACF00077B99C /* NSOnboardingStepViewController.swift */; };
		DC702AFB243F6D870066C773 /* UBLabelType.swift in Sources */ = {isa = PBXBuildFile; fileRef = DC702AFA243F6D870066C773 /* UBLabelType.swift */; };
		DC702AFD243F6E410066C773 /* UBButton.swift in Sources */ = {isa = PBXBuildFile; fileRef = DC702AFC243F6E410066C773 /* UBButton.swift */; };
		DC702AFF243F6ED90066C773 /* UIColor+HEX.swift in Sources */ = {isa = PBXBuildFile; fileRef = DC702AFE243F6ED90066C773 /* UIColor+HEX.swift */; };
		DC702B01243F6F640066C773 /* String+NS.swift in Sources */ = {isa = PBXBuildFile; fileRef = DC702B00243F6F640066C773 /* String+NS.swift */; };
		DC702B0A243F6FAE0066C773 /* UBOptionalUserDefault.swift in Sources */ = {isa = PBXBuildFile; fileRef = DC702B03243F6FAE0066C773 /* UBOptionalUserDefault.swift */; };
		DC702B0B243F6FAE0066C773 /* UBPListValue.swift in Sources */ = {isa = PBXBuildFile; fileRef = DC702B04243F6FAE0066C773 /* UBPListValue.swift */; };
		DC702B0C243F6FAE0066C773 /* UBUserDefault.swift in Sources */ = {isa = PBXBuildFile; fileRef = DC702B05243F6FAE0066C773 /* UBUserDefault.swift */; };
		DC702B0D243F6FAE0066C773 /* UBCodable.swift in Sources */ = {isa = PBXBuildFile; fileRef = DC702B06243F6FAE0066C773 /* UBCodable.swift */; };
		DC702B0E243F6FAE0066C773 /* UBRawRepresentable.swift in Sources */ = {isa = PBXBuildFile; fileRef = DC702B07243F6FAE0066C773 /* UBRawRepresentable.swift */; };
		DC702B0F243F6FAE0066C773 /* UBKeychainStored.swift in Sources */ = {isa = PBXBuildFile; fileRef = DC702B08243F6FAE0066C773 /* UBKeychainStored.swift */; };
		DC702B10243F6FAE0066C773 /* UBUserDefaultValue.swift in Sources */ = {isa = PBXBuildFile; fileRef = DC702B09243F6FAE0066C773 /* UBUserDefaultValue.swift */; };
		DC702B14243F6FD90066C773 /* UBKeychain.swift in Sources */ = {isa = PBXBuildFile; fileRef = DC702B12243F6FD90066C773 /* UBKeychain.swift */; };
		DC702B15243F6FD90066C773 /* UBKeychainAccessibility.swift in Sources */ = {isa = PBXBuildFile; fileRef = DC702B13243F6FD90066C773 /* UBKeychainAccessibility.swift */; };
		DC702B17243F70060066C773 /* UIView+NS.swift in Sources */ = {isa = PBXBuildFile; fileRef = DC702B16243F70060066C773 /* UIView+NS.swift */; };
		DC702B26243F74E70066C773 /* UBDeviceUUID.swift in Sources */ = {isa = PBXBuildFile; fileRef = DC702B25243F74E70066C773 /* UBDeviceUUID.swift */; };
		DC746D582451D50B009426B1 /* NSHeaderErrorView.swift in Sources */ = {isa = PBXBuildFile; fileRef = DC746D572451D50B009426B1 /* NSHeaderErrorView.swift */; };
		DC746D5A2451DF78009426B1 /* NSHeaderActiveView.swift in Sources */ = {isa = PBXBuildFile; fileRef = DC746D592451DF78009426B1 /* NSHeaderActiveView.swift */; };
		DC9A81AB242CE5E000AD1548 /* Localizable.strings in Resources */ = {isa = PBXBuildFile; fileRef = DC9A81A1242CE5E000AD1548 /* Localizable.strings */; };
		DC9A81AC242CE5E000AD1548 /* InfoPlist.strings in Resources */ = {isa = PBXBuildFile; fileRef = DC9A81A3242CE5E000AD1548 /* InfoPlist.strings */; };
		DCA3FFB424502D370003F5AD /* NSTracingErrorView.swift in Sources */ = {isa = PBXBuildFile; fileRef = DCA3FFB324502D370003F5AD /* NSTracingErrorView.swift */; };
		DCA3FFB6245048A50003F5AD /* NSUnderlinedButton.swift in Sources */ = {isa = PBXBuildFile; fileRef = DCA3FFB5245048A50003F5AD /* NSUnderlinedButton.swift */; };
		DCA3FFB824504B190003F5AD /* NSClickthroughStackView.swift in Sources */ = {isa = PBXBuildFile; fileRef = DCA3FFB724504B190003F5AD /* NSClickthroughStackView.swift */; };
		DCA3FFBA245092D50003F5AD /* NSHeaderImageBackgroundView.swift in Sources */ = {isa = PBXBuildFile; fileRef = DCA3FFB9245092D50003F5AD /* NSHeaderImageBackgroundView.swift */; };
		DCA3FFBC2451621D0003F5AD /* NSSplashViewController.swift in Sources */ = {isa = PBXBuildFile; fileRef = DCA3FFBB2451621D0003F5AD /* NSSplashViewController.swift */; };
		DCA3FFBE24518E850003F5AD /* NSOnboardingInfoView.swift in Sources */ = {isa = PBXBuildFile; fileRef = DCA3FFBD24518E850003F5AD /* NSOnboardingInfoView.swift */; };
		DCA3FFC02451975F0003F5AD /* NSOnboardingFinishViewController.swift in Sources */ = {isa = PBXBuildFile; fileRef = DCA3FFBF2451975F0003F5AD /* NSOnboardingFinishViewController.swift */; };
		DCB44307242DD34700F19AA5 /* Inter-Black.ttf in Resources */ = {isa = PBXBuildFile; fileRef = 6E7C0D29242D04280017C4F9 /* Inter-Black.ttf */; };
		DCB44308242DD34700F19AA5 /* Inter-Bold.ttf in Resources */ = {isa = PBXBuildFile; fileRef = 6E7C0D28242D04280017C4F9 /* Inter-Bold.ttf */; };
		DCB44309242DD34700F19AA5 /* Inter-ExtraBold.ttf in Resources */ = {isa = PBXBuildFile; fileRef = 6E7C0D26242D04280017C4F9 /* Inter-ExtraBold.ttf */; };
		DCB4430A242DD34700F19AA5 /* Inter-ExtraLight.ttf in Resources */ = {isa = PBXBuildFile; fileRef = 6E7C0D2D242D04290017C4F9 /* Inter-ExtraLight.ttf */; };
		DCB4430B242DD34700F19AA5 /* Inter-Light.ttf in Resources */ = {isa = PBXBuildFile; fileRef = 6E7C0D2A242D04280017C4F9 /* Inter-Light.ttf */; };
		DCB4430C242DD34700F19AA5 /* Inter-Medium.ttf in Resources */ = {isa = PBXBuildFile; fileRef = 6E7C0D2C242D04290017C4F9 /* Inter-Medium.ttf */; };
		DCB4430D242DD34700F19AA5 /* Inter-Regular.ttf in Resources */ = {isa = PBXBuildFile; fileRef = 6E7C0D2B242D04290017C4F9 /* Inter-Regular.ttf */; };
		DCB4430E242DD34700F19AA5 /* Inter-SemiBold.ttf in Resources */ = {isa = PBXBuildFile; fileRef = 6E7C0D27242D04280017C4F9 /* Inter-SemiBold.ttf */; };
		DCB44315242DFF8000F19AA5 /* NSHomescreenViewController.swift in Sources */ = {isa = PBXBuildFile; fileRef = DCB44314242DFF8000F19AA5 /* NSHomescreenViewController.swift */; };
		DF3BA22324520EE3009086E7 /* NSDebugDatabaseUploadHelper.swift in Sources */ = {isa = PBXBuildFile; fileRef = DF3BA22224520EE3009086E7 /* NSDebugDatabaseUploadHelper.swift */; };
		F80E735A245AD7B400C934B8 /* URLSession+pinning.swift in Sources */ = {isa = PBXBuildFile; fileRef = F80E7359245AD7B400C934B8 /* URLSession+pinning.swift */; };
		F80E7371245AF51C00C934B8 /* www.pt1-a.bfs.admin.ch.der in Resources */ = {isa = PBXBuildFile; fileRef = F80E736E245AF38E00C934B8 /* www.pt1-a.bfs.admin.ch.der */; };
		F80E7372245AF51C00C934B8 /* www.pt1-d.bfs.admin.ch.der in Resources */ = {isa = PBXBuildFile; fileRef = F80E736F245AF38E00C934B8 /* www.pt1-d.bfs.admin.ch.der */; };
		F80E7373245AF51C00C934B8 /* www.pt1.bfs.admin.ch.der in Resources */ = {isa = PBXBuildFile; fileRef = F80E736D245AF38E00C934B8 /* www.pt1.bfs.admin.ch.der */; };
		F80E7374245AF51C00C934B8 /* QuoVadis.der in Resources */ = {isa = PBXBuildFile; fileRef = F80E7370245AF38E00C934B8 /* QuoVadis.der */; };
		F80E7376245AF74C00C934B8 /* UBPinnedCertificatesTrustEvaluator.swift in Sources */ = {isa = PBXBuildFile; fileRef = F80E7375245AF74C00C934B8 /* UBPinnedCertificatesTrustEvaluator.swift */; };
		F80E737A245AFE4500C934B8 /* codegen-service-a.bag.admin.ch.der in Resources */ = {isa = PBXBuildFile; fileRef = F80E7377245AFD2000C934B8 /* codegen-service-a.bag.admin.ch.der */; };
		F80E737B245AFE4500C934B8 /* codegen-service-d.bag.admin.ch.der in Resources */ = {isa = PBXBuildFile; fileRef = F80E7379245AFD2000C934B8 /* codegen-service-d.bag.admin.ch.der */; };
		F80E737C245AFE4500C934B8 /* codegen-service.bag.admin.ch.der in Resources */ = {isa = PBXBuildFile; fileRef = F80E7378245AFD2000C934B8 /* codegen-service.bag.admin.ch.der */; };
		F8287D17246ABCAF0022CFD9 /* DP3TSDK in Frameworks */ = {isa = PBXBuildFile; productRef = F8287D16246ABCAF0022CFD9 /* DP3TSDK */; };
		F830799124928FA1005D3C65 /* SQLite in Frameworks */ = {isa = PBXBuildFile; productRef = F830799024928FA1005D3C65 /* SQLite */; };
		F830799424929090005D3C65 /* LoggingStorage.swift in Sources */ = {isa = PBXBuildFile; fileRef = F830798E24928EC4005D3C65 /* LoggingStorage.swift */; };
/* End PBXBuildFile section */

/* Begin PBXContainerItemProxy section */
		8E81CCAC241FCC7F006F2437 /* PBXContainerItemProxy */ = {
			isa = PBXContainerItemProxy;
			containerPortal = 8E81CC8D241FCC7D006F2437 /* Project object */;
			proxyType = 1;
			remoteGlobalIDString = 8E81CC94241FCC7D006F2437;
			remoteInfo = IVC;
		};
/* End PBXContainerItemProxy section */

/* Begin PBXFileReference section */
		2411CA9E2462ADBE002FB5A9 /* Entitlements.entitlements */ = {isa = PBXFileReference; lastKnownFileType = text.plist.entitlements; path = Entitlements.entitlements; sourceTree = "<group>"; };
		242D21D0245C3853005DAEA8 /* Logger.swift */ = {isa = PBXFileReference; lastKnownFileType = sourcecode.swift; path = Logger.swift; sourceTree = "<group>"; };
		242D2272245C4BD8005DAEA8 /* DP3TAppCalibration.app */ = {isa = PBXFileReference; explicitFileType = wrapper.application; includeInIndex = 0; path = DP3TAppCalibration.app; sourceTree = BUILT_PRODUCTS_DIR; };
		242D2278245D64BA005DAEA8 /* Environment+PublicKeys.swift */ = {isa = PBXFileReference; lastKnownFileType = sourcecode.swift; path = "Environment+PublicKeys.swift"; sourceTree = "<group>"; };
		242D227A245D6557005DAEA8 /* Backend.swift */ = {isa = PBXFileReference; lastKnownFileType = sourcecode.swift; path = Backend.swift; sourceTree = "<group>"; };
		242D227C245D6581005DAEA8 /* Endpoint.swift */ = {isa = PBXFileReference; lastKnownFileType = sourcecode.swift; path = Endpoint.swift; sourceTree = "<group>"; };
		242D227F245D7362005DAEA8 /* distribute.yml */ = {isa = PBXFileReference; lastKnownFileType = text.yaml; name = distribute.yml; path = .github/workflows/distribute.yml; sourceTree = SOURCE_ROOT; };
		242D2280245D7363005DAEA8 /* build.yml */ = {isa = PBXFileReference; lastKnownFileType = text.yaml; name = build.yml; path = .github/workflows/build.yml; sourceTree = SOURCE_ROOT; };
		242D2281245D7386005DAEA8 /* Fastfile */ = {isa = PBXFileReference; lastKnownFileType = text; name = Fastfile; path = fastlane/Fastfile; sourceTree = SOURCE_ROOT; };
		2443947A2445F062003ED582 /* NSHeaderArcView.swift */ = {isa = PBXFileReference; fileEncoding = 4; lastKnownFileType = sourcecode.swift; path = NSHeaderArcView.swift; sourceTree = "<group>"; };
		2443947C2445F8A1003ED582 /* LICENCE.md */ = {isa = PBXFileReference; lastKnownFileType = net.daringfireball.markdown; path = LICENCE.md; sourceTree = "<group>"; };
		2443947D2445F8A1003ED582 /* README.md */ = {isa = PBXFileReference; lastKnownFileType = net.daringfireball.markdown; path = README.md; sourceTree = "<group>"; };
		245626A0245265340058D11F /* ConfigLoadOperation.swift */ = {isa = PBXFileReference; lastKnownFileType = sourcecode.swift; path = ConfigLoadOperation.swift; sourceTree = "<group>"; };
		2462BA122451F0F60046906D /* CodeValidator.swift */ = {isa = PBXFileReference; lastKnownFileType = sourcecode.swift; path = CodeValidator.swift; sourceTree = "<group>"; };
		2462BA142451FD150046906D /* AuthorizationModels.swift */ = {isa = PBXFileReference; lastKnownFileType = sourcecode.swift; path = AuthorizationModels.swift; sourceTree = "<group>"; };
		2462BA1624520A250046906D /* Environment+Endpoints.swift */ = {isa = PBXFileReference; lastKnownFileType = sourcecode.swift; path = "Environment+Endpoints.swift"; sourceTree = "<group>"; };
		2462BA1824520A480046906D /* Endpoint+Request.swift */ = {isa = PBXFileReference; lastKnownFileType = sourcecode.swift; path = "Endpoint+Request.swift"; sourceTree = "<group>"; };
		2462BA1A24521CE70046906D /* ReportingManager.swift */ = {isa = PBXFileReference; lastKnownFileType = sourcecode.swift; path = ReportingManager.swift; sourceTree = "<group>"; };
		24780B06242DFCD9003BB26C /* UserStorage.swift */ = {isa = PBXFileReference; lastKnownFileType = sourcecode.swift; path = UserStorage.swift; sourceTree = "<group>"; };
		24780B10242DFD2F003BB26C /* NSMeldungModuleView.swift */ = {isa = PBXFileReference; lastKnownFileType = sourcecode.swift; path = NSMeldungModuleView.swift; sourceTree = "<group>"; };
		24780B16242DFD7C003BB26C /* NSInformViewController.swift */ = {isa = PBXFileReference; lastKnownFileType = sourcecode.swift; path = NSInformViewController.swift; sourceTree = "<group>"; };
		24780B19242DFDAE003BB26C /* NSModuleBaseView.swift */ = {isa = PBXFileReference; lastKnownFileType = sourcecode.swift; path = NSModuleBaseView.swift; sourceTree = "<group>"; };
		24780B1F242DFE33003BB26C /* NSOnboardingViewController.swift */ = {isa = PBXFileReference; lastKnownFileType = sourcecode.swift; path = NSOnboardingViewController.swift; sourceTree = "<group>"; };
		24780B23242DFE6D003BB26C /* NSNavigationController.swift */ = {isa = PBXFileReference; lastKnownFileType = sourcecode.swift; path = NSNavigationController.swift; sourceTree = "<group>"; };
		24780B2B242F3CC2003BB26C /* NSInformStepViewController.swift */ = {isa = PBXFileReference; lastKnownFileType = sourcecode.swift; path = NSInformStepViewController.swift; sourceTree = "<group>"; };
		24780B2F242F3EAF003BB26C /* NSInformBottomButtonViewController.swift */ = {isa = PBXFileReference; lastKnownFileType = sourcecode.swift; path = NSInformBottomButtonViewController.swift; sourceTree = "<group>"; };
		24780B33242FDF4C003BB26C /* Launch Screen.storyboard */ = {isa = PBXFileReference; lastKnownFileType = file.storyboard; path = "Launch Screen.storyboard"; sourceTree = "<group>"; };
		24780B562431B5A9003BB26C /* DateFormatter.swift */ = {isa = PBXFileReference; fileEncoding = 4; lastKnownFileType = sourcecode.swift; path = DateFormatter.swift; sourceTree = "<group>"; };
		24780B572431B5A9003BB26C /* TracingManager.swift */ = {isa = PBXFileReference; fileEncoding = 4; lastKnownFileType = sourcecode.swift; path = TracingManager.swift; sourceTree = "<group>"; };
		24780B592431B5A9003BB26C /* TracingLocalPush.swift */ = {isa = PBXFileReference; fileEncoding = 4; lastKnownFileType = sourcecode.swift; path = TracingLocalPush.swift; sourceTree = "<group>"; };
		2485F4702455C5AE00C3D8C3 /* UIStateLogic.swift */ = {isa = PBXFileReference; lastKnownFileType = sourcecode.swift; path = UIStateLogic.swift; sourceTree = "<group>"; };
		2485F4722455D00800C3D8C3 /* Errors+Localized.swift */ = {isa = PBXFileReference; lastKnownFileType = sourcecode.swift; path = "Errors+Localized.swift"; sourceTree = "<group>"; };
		2485F4772456185000C3D8C3 /* DebugLog.swift */ = {isa = PBXFileReference; fileEncoding = 4; lastKnownFileType = sourcecode.swift; path = DebugLog.swift; sourceTree = "<group>"; };
		2485F47B2458625F00C3D8C3 /* DatabaseSyncer.swift */ = {isa = PBXFileReference; lastKnownFileType = sourcecode.swift; path = DatabaseSyncer.swift; sourceTree = "<group>"; };
		2485F47D2458AC9000C3D8C3 /* FakePublishManager.swift */ = {isa = PBXFileReference; lastKnownFileType = sourcecode.swift; path = FakePublishManager.swift; sourceTree = "<group>"; };
		2485F47F2459631A00C3D8C3 /* NetworkError.swift */ = {isa = PBXFileReference; lastKnownFileType = sourcecode.swift; path = NetworkError.swift; sourceTree = "<group>"; };
		24D33D902487B7FE0068E509 /* sq */ = {isa = PBXFileReference; lastKnownFileType = text.plist.strings; name = sq; path = sq.lproj/Localizable.strings; sourceTree = "<group>"; };
		24D33D912487B7FE0068E509 /* sq */ = {isa = PBXFileReference; lastKnownFileType = text.plist.strings; name = sq; path = sq.lproj/InfoPlist.strings; sourceTree = "<group>"; };
		24D33D922487B8140068E509 /* es */ = {isa = PBXFileReference; lastKnownFileType = text.plist.strings; name = es; path = es.lproj/Localizable.strings; sourceTree = "<group>"; };
		24D33D932487B8140068E509 /* es */ = {isa = PBXFileReference; lastKnownFileType = text.plist.strings; name = es; path = es.lproj/InfoPlist.strings; sourceTree = "<group>"; };
		24D33D942487B8590068E509 /* pt */ = {isa = PBXFileReference; lastKnownFileType = text.plist.strings; name = pt; path = pt.lproj/Localizable.strings; sourceTree = "<group>"; };
		24D33D952487B8590068E509 /* pt */ = {isa = PBXFileReference; lastKnownFileType = text.plist.strings; name = pt; path = pt.lproj/InfoPlist.strings; sourceTree = "<group>"; };
		24D33D9B24880D880068E509 /* sr */ = {isa = PBXFileReference; lastKnownFileType = text.plist.strings; name = sr; path = sr.lproj/Localizable.strings; sourceTree = "<group>"; };
		24D33D9C24880D880068E509 /* sr */ = {isa = PBXFileReference; lastKnownFileType = text.plist.strings; name = sr; path = sr.lproj/InfoPlist.strings; sourceTree = "<group>"; };
		24D33D9D24880D9A0068E509 /* bs */ = {isa = PBXFileReference; lastKnownFileType = text.plist.strings; name = bs; path = bs.lproj/Localizable.strings; sourceTree = "<group>"; };
		24D33D9E24880D9A0068E509 /* bs */ = {isa = PBXFileReference; lastKnownFileType = text.plist.strings; name = bs; path = bs.lproj/InfoPlist.strings; sourceTree = "<group>"; };
		24D33D9F24880F6C0068E509 /* hr */ = {isa = PBXFileReference; lastKnownFileType = text.plist.strings; name = hr; path = hr.lproj/Localizable.strings; sourceTree = "<group>"; };
		24D33DA024880F6C0068E509 /* hr */ = {isa = PBXFileReference; lastKnownFileType = text.plist.strings; name = hr; path = hr.lproj/InfoPlist.strings; sourceTree = "<group>"; };
		24D5EF672448CAB900C197D6 /* UIStateManager.swift */ = {isa = PBXFileReference; lastKnownFileType = sourcecode.swift; path = UIStateManager.swift; sourceTree = "<group>"; };
		24D5EF692448CAE800C197D6 /* UIStateModel.swift */ = {isa = PBXFileReference; lastKnownFileType = sourcecode.swift; path = UIStateModel.swift; sourceTree = "<group>"; };
		48E967992473478100E4A5D6 /* codegen-service-t.bag.admin.ch.der */ = {isa = PBXFileReference; lastKnownFileType = file; path = "codegen-service-t.bag.admin.ch.der"; sourceTree = "<group>"; };
		48E9679C2473479100E4A5D6 /* www.pt1-t.bfs.admin.ch.der */ = {isa = PBXFileReference; lastKnownFileType = file; path = "www.pt1-t.bfs.admin.ch.der"; sourceTree = "<group>"; };
		6E1771532440B09A0008D73D /* NSCodeInputViewController.swift */ = {isa = PBXFileReference; lastKnownFileType = sourcecode.swift; path = NSCodeInputViewController.swift; sourceTree = "<group>"; };
		6E1771552440B5140008D73D /* NSCodeInputControl.swift */ = {isa = PBXFileReference; lastKnownFileType = sourcecode.swift; path = NSCodeInputControl.swift; sourceTree = "<group>"; };
		6E33085E24502BBD00913B0E /* NSWhatToDoButton.swift */ = {isa = PBXFileReference; lastKnownFileType = sourcecode.swift; path = NSWhatToDoButton.swift; sourceTree = "<group>"; };
		6E33086124503CFC00913B0E /* NSWhatToDoPositiveTestViewController.swift */ = {isa = PBXFileReference; lastKnownFileType = sourcecode.swift; path = NSWhatToDoPositiveTestViewController.swift; sourceTree = "<group>"; };
		6E33086324503D0900913B0E /* NSWhatToDoSymptomViewController.swift */ = {isa = PBXFileReference; lastKnownFileType = sourcecode.swift; path = NSWhatToDoSymptomViewController.swift; sourceTree = "<group>"; };
		6E3308652450442D00913B0E /* NSWhatToDoInformView.swift */ = {isa = PBXFileReference; lastKnownFileType = sourcecode.swift; path = NSWhatToDoInformView.swift; sourceTree = "<group>"; };
		6E33086724504BF400913B0E /* NSWhatToDoSymptomView.swift */ = {isa = PBXFileReference; lastKnownFileType = sourcecode.swift; path = NSWhatToDoSymptomView.swift; sourceTree = "<group>"; };
		6E33086924506E0600913B0E /* NSExplanationView.swift */ = {isa = PBXFileReference; lastKnownFileType = sourcecode.swift; path = NSExplanationView.swift; sourceTree = "<group>"; };
		6E33086C245079FF00913B0E /* NSMeldungenDetailNoMeldungenViewController.swift */ = {isa = PBXFileReference; lastKnownFileType = sourcecode.swift; path = NSMeldungenDetailNoMeldungenViewController.swift; sourceTree = "<group>"; };
		6E33086E24507A1600913B0E /* NSMeldungenDetailPositiveTestedViewController.swift */ = {isa = PBXFileReference; lastKnownFileType = sourcecode.swift; path = NSMeldungenDetailPositiveTestedViewController.swift; sourceTree = "<group>"; };
		6E33087024507A2D00913B0E /* NSMeldungDetailMeldungenViewController.swift */ = {isa = PBXFileReference; lastKnownFileType = sourcecode.swift; path = NSMeldungDetailMeldungenViewController.swift; sourceTree = "<group>"; };
		6E33087224507B6A00913B0E /* NSMeldungenDetailNoMeldungenTitleView.swift */ = {isa = PBXFileReference; lastKnownFileType = sourcecode.swift; path = NSMeldungenDetailNoMeldungenTitleView.swift; sourceTree = "<group>"; };
		6E3308742450885300913B0E /* NSMeldungenDetailPositiveTestedTitleView.swift */ = {isa = PBXFileReference; lastKnownFileType = sourcecode.swift; path = NSMeldungenDetailPositiveTestedTitleView.swift; sourceTree = "<group>"; };
		6E33087624508CFF00913B0E /* NSTitleViewScrollViewController.swift */ = {isa = PBXFileReference; lastKnownFileType = sourcecode.swift; path = NSTitleViewScrollViewController.swift; sourceTree = "<group>"; };
		6E330878245098E900913B0E /* NSMeldungDetailMeldungTitleView.swift */ = {isa = PBXFileReference; lastKnownFileType = sourcecode.swift; path = NSMeldungDetailMeldungTitleView.swift; sourceTree = "<group>"; };
		6E3F65F62449B61A00980A4E /* NSDebugscreenViewController.swift */ = {isa = PBXFileReference; lastKnownFileType = sourcecode.swift; path = NSDebugscreenViewController.swift; sourceTree = "<group>"; };
		6E3F65F82449CC9F00980A4E /* NSDebugScreenMockView.swift */ = {isa = PBXFileReference; lastKnownFileType = sourcecode.swift; path = NSDebugScreenMockView.swift; sourceTree = "<group>"; };
		6E3F65FA2449CF0900980A4E /* NSSimpleModuleBaseView.swift */ = {isa = PBXFileReference; lastKnownFileType = sourcecode.swift; path = NSSimpleModuleBaseView.swift; sourceTree = "<group>"; };
		6E3F65FC2449F31D00980A4E /* NSDebugScreenSDKStatusView.swift */ = {isa = PBXFileReference; lastKnownFileType = sourcecode.swift; path = NSDebugScreenSDKStatusView.swift; sourceTree = "<group>"; };
		6E6E516E242F4FE0006E532E /* ConfigManager.swift */ = {isa = PBXFileReference; fileEncoding = 4; lastKnownFileType = sourcecode.swift; path = ConfigManager.swift; sourceTree = "<group>"; };
		6E6E5170242F5026006E532E /* ConfigResponseBody.swift */ = {isa = PBXFileReference; fileEncoding = 4; lastKnownFileType = sourcecode.swift; path = ConfigResponseBody.swift; sourceTree = "<group>"; };
		6E6E517E242F9586006E532E /* NSInformThankYouViewController.swift */ = {isa = PBXFileReference; fileEncoding = 4; lastKnownFileType = sourcecode.swift; path = NSInformThankYouViewController.swift; sourceTree = "<group>"; };
		6E6E517F242F9586006E532E /* NSCheckboxControl.swift */ = {isa = PBXFileReference; fileEncoding = 4; lastKnownFileType = sourcecode.swift; path = NSCheckboxControl.swift; sourceTree = "<group>"; };
		6E6E5180242F9586006E532E /* NSCheckBoxView.swift */ = {isa = PBXFileReference; fileEncoding = 4; lastKnownFileType = sourcecode.swift; path = NSCheckBoxView.swift; sourceTree = "<group>"; };
		6E6E5182242F9586006E532E /* NSSendViewController.swift */ = {isa = PBXFileReference; fileEncoding = 4; lastKnownFileType = sourcecode.swift; path = NSSendViewController.swift; sourceTree = "<group>"; };
		6E6E518D242FB9A8006E532E /* NSAppTitleView.swift */ = {isa = PBXFileReference; lastKnownFileType = sourcecode.swift; path = NSAppTitleView.swift; sourceTree = "<group>"; };
		6E6E518F242FCE13006E532E /* NSFancyNumberView.swift */ = {isa = PBXFileReference; lastKnownFileType = sourcecode.swift; path = NSFancyNumberView.swift; sourceTree = "<group>"; };
		6E7C0D1D242CE02D0017C4F9 /* NSLabelType.swift */ = {isa = PBXFileReference; lastKnownFileType = sourcecode.swift; path = NSLabelType.swift; sourceTree = "<group>"; };
		6E7C0D1F242CE1190017C4F9 /* UIColor+NS.swift */ = {isa = PBXFileReference; lastKnownFileType = sourcecode.swift; path = "UIColor+NS.swift"; sourceTree = "<group>"; };
		6E7C0D21242CE2100017C4F9 /* NSButton.swift */ = {isa = PBXFileReference; lastKnownFileType = sourcecode.swift; path = NSButton.swift; sourceTree = "<group>"; };
		6E7C0D26242D04280017C4F9 /* Inter-ExtraBold.ttf */ = {isa = PBXFileReference; lastKnownFileType = file; path = "Inter-ExtraBold.ttf"; sourceTree = "<group>"; };
		6E7C0D27242D04280017C4F9 /* Inter-SemiBold.ttf */ = {isa = PBXFileReference; lastKnownFileType = file; path = "Inter-SemiBold.ttf"; sourceTree = "<group>"; };
		6E7C0D28242D04280017C4F9 /* Inter-Bold.ttf */ = {isa = PBXFileReference; lastKnownFileType = file; path = "Inter-Bold.ttf"; sourceTree = "<group>"; };
		6E7C0D29242D04280017C4F9 /* Inter-Black.ttf */ = {isa = PBXFileReference; lastKnownFileType = file; path = "Inter-Black.ttf"; sourceTree = "<group>"; };
		6E7C0D2A242D04280017C4F9 /* Inter-Light.ttf */ = {isa = PBXFileReference; lastKnownFileType = file; path = "Inter-Light.ttf"; sourceTree = "<group>"; };
		6E7C0D2B242D04290017C4F9 /* Inter-Regular.ttf */ = {isa = PBXFileReference; lastKnownFileType = file; path = "Inter-Regular.ttf"; sourceTree = "<group>"; };
		6E7C0D2C242D04290017C4F9 /* Inter-Medium.ttf */ = {isa = PBXFileReference; lastKnownFileType = file; path = "Inter-Medium.ttf"; sourceTree = "<group>"; };
		6E7C0D2D242D04290017C4F9 /* Inter-ExtraLight.ttf */ = {isa = PBXFileReference; lastKnownFileType = file; path = "Inter-ExtraLight.ttf"; sourceTree = "<group>"; };
		6E7C0D36242E02600017C4F9 /* NSStackScrollView.swift */ = {isa = PBXFileReference; lastKnownFileType = sourcecode.swift; path = NSStackScrollView.swift; sourceTree = "<group>"; };
		6E7C0D38242E02A20017C4F9 /* NSLayoutConstants.swift */ = {isa = PBXFileReference; lastKnownFileType = sourcecode.swift; path = NSLayoutConstants.swift; sourceTree = "<group>"; };
		6E7C0D42242E44D80017C4F9 /* NSWebViewController.swift */ = {isa = PBXFileReference; lastKnownFileType = sourcecode.swift; path = NSWebViewController.swift; sourceTree = "<group>"; };
		6E7C0D44242E4AA90017C4F9 /* NSLoadingView.swift */ = {isa = PBXFileReference; lastKnownFileType = sourcecode.swift; path = NSLoadingView.swift; sourceTree = "<group>"; };
		6E7C0D46242E58600017C4F9 /* NSAboutViewController.swift */ = {isa = PBXFileReference; lastKnownFileType = sourcecode.swift; path = NSAboutViewController.swift; sourceTree = "<group>"; };
		6E8FC0F524518BF1002AB1E5 /* DP3TApp-Bridging-Header.h */ = {isa = PBXFileReference; lastKnownFileType = sourcecode.c.h; path = "DP3TApp-Bridging-Header.h"; sourceTree = "<group>"; };
		6E8FC0F624518BF2002AB1E5 /* UIScrollView+UBKeyboardObserver.h */ = {isa = PBXFileReference; fileEncoding = 4; lastKnownFileType = sourcecode.c.h; path = "UIScrollView+UBKeyboardObserver.h"; sourceTree = "<group>"; };
		6E8FC0F724518BF2002AB1E5 /* UIScrollView+UBKeyboardObserver.m */ = {isa = PBXFileReference; fileEncoding = 4; lastKnownFileType = sourcecode.c.objc; path = "UIScrollView+UBKeyboardObserver.m"; sourceTree = "<group>"; };
		6E8FC0F824518BF2002AB1E5 /* UBKeyboardObserver.h */ = {isa = PBXFileReference; fileEncoding = 4; lastKnownFileType = sourcecode.c.h; path = UBKeyboardObserver.h; sourceTree = "<group>"; };
		6E8FC0F924518BF2002AB1E5 /* UBKeyboardObserver.m */ = {isa = PBXFileReference; fileEncoding = 4; lastKnownFileType = sourcecode.c.objc; path = UBKeyboardObserver.m; sourceTree = "<group>"; };
		6EA49E2824443E69009EFCAB /* NSSimpleTextButton.swift */ = {isa = PBXFileReference; lastKnownFileType = sourcecode.swift; path = NSSimpleTextButton.swift; sourceTree = "<group>"; };
		6EA49E2A2444410D009EFCAB /* NSNoCodeInformationViewController.swift */ = {isa = PBXFileReference; lastKnownFileType = sourcecode.swift; path = NSNoCodeInformationViewController.swift; sourceTree = "<group>"; };
		6EC47BD32451C3C2000D7686 /* NSMeldungDetailMeldungSingleTitleHeader.swift */ = {isa = PBXFileReference; lastKnownFileType = sourcecode.swift; path = NSMeldungDetailMeldungSingleTitleHeader.swift; sourceTree = "<group>"; };
		6EC7E820245B27E10015A55B /* Impressum */ = {isa = PBXFileReference; lastKnownFileType = folder; path = Impressum; sourceTree = "<group>"; };
		6EE81DEA245163C400FC7218 /* PhoneCallHelper.swift */ = {isa = PBXFileReference; lastKnownFileType = sourcecode.swift; path = PhoneCallHelper.swift; sourceTree = "<group>"; };
		6EED5DAB24518DB400AD42D9 /* NSInformGetWellViewController.swift */ = {isa = PBXFileReference; lastKnownFileType = sourcecode.swift; path = NSInformGetWellViewController.swift; sourceTree = "<group>"; };
		6EF4D2452458274D005E2A9C /* HomescreenInfoBoxView.swift */ = {isa = PBXFileReference; lastKnownFileType = sourcecode.swift; path = HomescreenInfoBoxView.swift; sourceTree = "<group>"; };
		6EF4D24724582BBB005E2A9C /* NSExternalLinkButton.swift */ = {isa = PBXFileReference; lastKnownFileType = sourcecode.swift; path = NSExternalLinkButton.swift; sourceTree = "<group>"; };
		6EFB097424459B870097BD3D /* NSBegegnungenDetailViewController.swift */ = {isa = PBXFileReference; lastKnownFileType = sourcecode.swift; path = NSBegegnungenDetailViewController.swift; sourceTree = "<group>"; };
		6EFB09762445B1940097BD3D /* NSBluetoothSettingsControl.swift */ = {isa = PBXFileReference; lastKnownFileType = sourcecode.swift; path = NSBluetoothSettingsControl.swift; sourceTree = "<group>"; };
		6EFB09782445B2CA0097BD3D /* NSInfoBoxView.swift */ = {isa = PBXFileReference; lastKnownFileType = sourcecode.swift; path = NSInfoBoxView.swift; sourceTree = "<group>"; };
		6EFB097A2445C2210097BD3D /* NSPointTextView.swift */ = {isa = PBXFileReference; lastKnownFileType = sourcecode.swift; path = NSPointTextView.swift; sourceTree = "<group>"; };
		6EFB097D244603560097BD3D /* NSMeldungenDetailViewController.swift */ = {isa = PBXFileReference; lastKnownFileType = sourcecode.swift; path = NSMeldungenDetailViewController.swift; sourceTree = "<group>"; };
		6EFF9AE1245AAFC800C98FF3 /* UIImage+UBHelpers.h */ = {isa = PBXFileReference; fileEncoding = 4; lastKnownFileType = sourcecode.c.h; path = "UIImage+UBHelpers.h"; sourceTree = "<group>"; };
		6EFF9AE2245AAFC800C98FF3 /* UIImage+UBHelpers.m */ = {isa = PBXFileReference; fileEncoding = 4; lastKnownFileType = sourcecode.c.objc; path = "UIImage+UBHelpers.m"; sourceTree = "<group>"; };
		6EFF9AE4245AD18D00C98FF3 /* NSInformTracingEndViewController.swift */ = {isa = PBXFileReference; lastKnownFileType = sourcecode.swift; path = NSInformTracingEndViewController.swift; sourceTree = "<group>"; };
		8E24DEC024914088002B1F16 /* NSSynchronizationPersistence.swift */ = {isa = PBXFileReference; lastKnownFileType = sourcecode.swift; path = NSSynchronizationPersistence.swift; sourceTree = "<group>"; };
		8E81CC95241FCC7D006F2437 /* DP3TApp.app */ = {isa = PBXFileReference; explicitFileType = wrapper.application; includeInIndex = 0; path = DP3TApp.app; sourceTree = BUILT_PRODUCTS_DIR; };
		8E81CC98241FCC7D006F2437 /* AppDelegate.swift */ = {isa = PBXFileReference; lastKnownFileType = sourcecode.swift; path = AppDelegate.swift; sourceTree = "<group>"; };
		8E81CC9C241FCC7D006F2437 /* NSViewController.swift */ = {isa = PBXFileReference; lastKnownFileType = sourcecode.swift; path = NSViewController.swift; sourceTree = "<group>"; };
		8E81CCA1241FCC7F006F2437 /* Assets.xcassets */ = {isa = PBXFileReference; lastKnownFileType = folder.assetcatalog; path = Assets.xcassets; sourceTree = "<group>"; };
		8E81CCA6241FCC7F006F2437 /* Info.plist */ = {isa = PBXFileReference; lastKnownFileType = text.plist.xml; path = Info.plist; sourceTree = "<group>"; };
		8E81CCAB241FCC7F006F2437 /* DP3TAppTests.xctest */ = {isa = PBXFileReference; explicitFileType = wrapper.cfbundle; includeInIndex = 0; path = DP3TAppTests.xctest; sourceTree = BUILT_PRODUCTS_DIR; };
		8E81CCAF241FCC7F006F2437 /* FakePublishManagerTests.swift */ = {isa = PBXFileReference; lastKnownFileType = sourcecode.swift; path = FakePublishManagerTests.swift; sourceTree = "<group>"; };
		8E81CCB1241FCC7F006F2437 /* Info.plist */ = {isa = PBXFileReference; lastKnownFileType = text.plist.xml; path = Info.plist; sourceTree = "<group>"; };
		8EB23D77245AF2C30073E83A /* RandomGenerators.swift */ = {isa = PBXFileReference; lastKnownFileType = sourcecode.swift; path = RandomGenerators.swift; sourceTree = "<group>"; };
		8EF2A6E42490E26F002263C3 /* NSLastSyncronizationControl.swift */ = {isa = PBXFileReference; lastKnownFileType = sourcecode.swift; path = NSLastSyncronizationControl.swift; sourceTree = "<group>"; };
		8EF2A6E72490F1B6002263C3 /* NSSynchronizationStatusDetailController.swift */ = {isa = PBXFileReference; lastKnownFileType = sourcecode.swift; path = NSSynchronizationStatusDetailController.swift; sourceTree = "<group>"; };
		8EF2A6EB249124C4002263C3 /* NSSynchronizationTableViewCell.swift */ = {isa = PBXFileReference; lastKnownFileType = sourcecode.swift; path = NSSynchronizationTableViewCell.swift; sourceTree = "<group>"; };
		8EF2A6EE249124F8002263C3 /* NSSynchronizationTableViewSectionView.swift */ = {isa = PBXFileReference; lastKnownFileType = sourcecode.swift; path = NSSynchronizationTableViewSectionView.swift; sourceTree = "<group>"; };
		A6BBA10F246BFCBC00E42EE7 /* UIDevice+ScreenType.swift */ = {isa = PBXFileReference; lastKnownFileType = sourcecode.swift; path = "UIDevice+ScreenType.swift"; sourceTree = "<group>"; };
		AACFA6A2243088A4005595E6 /* NSAnimatedGraphView.swift */ = {isa = PBXFileReference; lastKnownFileType = sourcecode.swift; path = NSAnimatedGraphView.swift; sourceTree = "<group>"; };
		AAF73662242F2DC90051E34A /* NSModuleHeaderView.swift */ = {isa = PBXFileReference; lastKnownFileType = sourcecode.swift; path = NSModuleHeaderView.swift; sourceTree = "<group>"; };
		AAF73665242F2EA00051E34A /* NSBegegnungenModuleView.swift */ = {isa = PBXFileReference; lastKnownFileType = sourcecode.swift; path = NSBegegnungenModuleView.swift; sourceTree = "<group>"; };
		AAF73667242F3D030051E34A /* UIStackView+NS.swift */ = {isa = PBXFileReference; lastKnownFileType = sourcecode.swift; path = "UIStackView+NS.swift"; sourceTree = "<group>"; };
		AAF7366A2430838A0051E34A /* NSAnimatedGraphLayer.swift */ = {isa = PBXFileReference; lastKnownFileType = sourcecode.swift; path = NSAnimatedGraphLayer.swift; sourceTree = "<group>"; };
		DC175E3F2430C4C700BD2AD6 /* NSOnboardingContentViewController.swift */ = {isa = PBXFileReference; lastKnownFileType = sourcecode.swift; path = NSOnboardingContentViewController.swift; sourceTree = "<group>"; };
		DC175E412430C4F900BD2AD6 /* NSOnboardingPermissionsViewController.swift */ = {isa = PBXFileReference; lastKnownFileType = sourcecode.swift; path = NSOnboardingPermissionsViewController.swift; sourceTree = "<group>"; };
		DC286A25242CE0B9001D5344 /* Environment.swift */ = {isa = PBXFileReference; lastKnownFileType = sourcecode.swift; path = Environment.swift; sourceTree = "<group>"; };
		DC56B8B8242EA7760077B99C /* NSOnboardingStepModel.swift */ = {isa = PBXFileReference; lastKnownFileType = sourcecode.swift; path = NSOnboardingStepModel.swift; sourceTree = "<group>"; };
		DC56B8BA242EACF00077B99C /* NSOnboardingStepViewController.swift */ = {isa = PBXFileReference; lastKnownFileType = sourcecode.swift; path = NSOnboardingStepViewController.swift; sourceTree = "<group>"; };
		DC702AFA243F6D870066C773 /* UBLabelType.swift */ = {isa = PBXFileReference; lastKnownFileType = sourcecode.swift; path = UBLabelType.swift; sourceTree = "<group>"; };
		DC702AFC243F6E410066C773 /* UBButton.swift */ = {isa = PBXFileReference; lastKnownFileType = sourcecode.swift; path = UBButton.swift; sourceTree = "<group>"; };
		DC702AFE243F6ED90066C773 /* UIColor+HEX.swift */ = {isa = PBXFileReference; lastKnownFileType = sourcecode.swift; path = "UIColor+HEX.swift"; sourceTree = "<group>"; };
		DC702B00243F6F640066C773 /* String+NS.swift */ = {isa = PBXFileReference; lastKnownFileType = sourcecode.swift; path = "String+NS.swift"; sourceTree = "<group>"; };
		DC702B03243F6FAE0066C773 /* UBOptionalUserDefault.swift */ = {isa = PBXFileReference; fileEncoding = 4; lastKnownFileType = sourcecode.swift; path = UBOptionalUserDefault.swift; sourceTree = "<group>"; };
		DC702B04243F6FAE0066C773 /* UBPListValue.swift */ = {isa = PBXFileReference; fileEncoding = 4; lastKnownFileType = sourcecode.swift; path = UBPListValue.swift; sourceTree = "<group>"; };
		DC702B05243F6FAE0066C773 /* UBUserDefault.swift */ = {isa = PBXFileReference; fileEncoding = 4; lastKnownFileType = sourcecode.swift; path = UBUserDefault.swift; sourceTree = "<group>"; };
		DC702B06243F6FAE0066C773 /* UBCodable.swift */ = {isa = PBXFileReference; fileEncoding = 4; lastKnownFileType = sourcecode.swift; path = UBCodable.swift; sourceTree = "<group>"; };
		DC702B07243F6FAE0066C773 /* UBRawRepresentable.swift */ = {isa = PBXFileReference; fileEncoding = 4; lastKnownFileType = sourcecode.swift; path = UBRawRepresentable.swift; sourceTree = "<group>"; };
		DC702B08243F6FAE0066C773 /* UBKeychainStored.swift */ = {isa = PBXFileReference; fileEncoding = 4; lastKnownFileType = sourcecode.swift; path = UBKeychainStored.swift; sourceTree = "<group>"; };
		DC702B09243F6FAE0066C773 /* UBUserDefaultValue.swift */ = {isa = PBXFileReference; fileEncoding = 4; lastKnownFileType = sourcecode.swift; path = UBUserDefaultValue.swift; sourceTree = "<group>"; };
		DC702B12243F6FD90066C773 /* UBKeychain.swift */ = {isa = PBXFileReference; fileEncoding = 4; lastKnownFileType = sourcecode.swift; path = UBKeychain.swift; sourceTree = "<group>"; };
		DC702B13243F6FD90066C773 /* UBKeychainAccessibility.swift */ = {isa = PBXFileReference; fileEncoding = 4; lastKnownFileType = sourcecode.swift; path = UBKeychainAccessibility.swift; sourceTree = "<group>"; };
		DC702B16243F70060066C773 /* UIView+NS.swift */ = {isa = PBXFileReference; lastKnownFileType = sourcecode.swift; path = "UIView+NS.swift"; sourceTree = "<group>"; };
		DC702B25243F74E70066C773 /* UBDeviceUUID.swift */ = {isa = PBXFileReference; lastKnownFileType = sourcecode.swift; path = UBDeviceUUID.swift; sourceTree = "<group>"; };
		DC746D572451D50B009426B1 /* NSHeaderErrorView.swift */ = {isa = PBXFileReference; lastKnownFileType = sourcecode.swift; path = NSHeaderErrorView.swift; sourceTree = "<group>"; };
		DC746D592451DF78009426B1 /* NSHeaderActiveView.swift */ = {isa = PBXFileReference; lastKnownFileType = sourcecode.swift; path = NSHeaderActiveView.swift; sourceTree = "<group>"; };
		DC9A81A2242CE5E000AD1548 /* de */ = {isa = PBXFileReference; lastKnownFileType = text.plist.strings; name = de; path = de.lproj/Localizable.strings; sourceTree = "<group>"; };
		DC9A81A4242CE5E000AD1548 /* de */ = {isa = PBXFileReference; lastKnownFileType = text.plist.strings; name = de; path = de.lproj/InfoPlist.strings; sourceTree = "<group>"; };
		DC9A81A5242CE5E000AD1548 /* en */ = {isa = PBXFileReference; lastKnownFileType = text.plist.strings; name = en; path = en.lproj/Localizable.strings; sourceTree = "<group>"; };
		DC9A81A6242CE5E000AD1548 /* en */ = {isa = PBXFileReference; lastKnownFileType = text.plist.strings; name = en; path = en.lproj/InfoPlist.strings; sourceTree = "<group>"; };
		DC9A81A7242CE5E000AD1548 /* it */ = {isa = PBXFileReference; lastKnownFileType = text.plist.strings; name = it; path = it.lproj/Localizable.strings; sourceTree = "<group>"; };
		DC9A81A8242CE5E000AD1548 /* it */ = {isa = PBXFileReference; lastKnownFileType = text.plist.strings; name = it; path = it.lproj/InfoPlist.strings; sourceTree = "<group>"; };
		DC9A81A9242CE5E000AD1548 /* fr */ = {isa = PBXFileReference; lastKnownFileType = text.plist.strings; name = fr; path = fr.lproj/Localizable.strings; sourceTree = "<group>"; };
		DC9A81AA242CE5E000AD1548 /* fr */ = {isa = PBXFileReference; lastKnownFileType = text.plist.strings; name = fr; path = fr.lproj/InfoPlist.strings; sourceTree = "<group>"; };
		DCA3FFB324502D370003F5AD /* NSTracingErrorView.swift */ = {isa = PBXFileReference; lastKnownFileType = sourcecode.swift; path = NSTracingErrorView.swift; sourceTree = "<group>"; };
		DCA3FFB5245048A50003F5AD /* NSUnderlinedButton.swift */ = {isa = PBXFileReference; lastKnownFileType = sourcecode.swift; path = NSUnderlinedButton.swift; sourceTree = "<group>"; };
		DCA3FFB724504B190003F5AD /* NSClickthroughStackView.swift */ = {isa = PBXFileReference; lastKnownFileType = sourcecode.swift; path = NSClickthroughStackView.swift; sourceTree = "<group>"; };
		DCA3FFB9245092D50003F5AD /* NSHeaderImageBackgroundView.swift */ = {isa = PBXFileReference; lastKnownFileType = sourcecode.swift; path = NSHeaderImageBackgroundView.swift; sourceTree = "<group>"; };
		DCA3FFBB2451621D0003F5AD /* NSSplashViewController.swift */ = {isa = PBXFileReference; lastKnownFileType = sourcecode.swift; path = NSSplashViewController.swift; sourceTree = "<group>"; };
		DCA3FFBD24518E850003F5AD /* NSOnboardingInfoView.swift */ = {isa = PBXFileReference; lastKnownFileType = sourcecode.swift; path = NSOnboardingInfoView.swift; sourceTree = "<group>"; };
		DCA3FFBF2451975F0003F5AD /* NSOnboardingFinishViewController.swift */ = {isa = PBXFileReference; lastKnownFileType = sourcecode.swift; path = NSOnboardingFinishViewController.swift; sourceTree = "<group>"; };
		DCB44314242DFF8000F19AA5 /* NSHomescreenViewController.swift */ = {isa = PBXFileReference; lastKnownFileType = sourcecode.swift; path = NSHomescreenViewController.swift; sourceTree = "<group>"; };
		DF3BA22224520EE3009086E7 /* NSDebugDatabaseUploadHelper.swift */ = {isa = PBXFileReference; lastKnownFileType = sourcecode.swift; path = NSDebugDatabaseUploadHelper.swift; sourceTree = "<group>"; };
		F80E7359245AD7B400C934B8 /* URLSession+pinning.swift */ = {isa = PBXFileReference; lastKnownFileType = sourcecode.swift; path = "URLSession+pinning.swift"; sourceTree = "<group>"; };
		F80E736D245AF38E00C934B8 /* www.pt1.bfs.admin.ch.der */ = {isa = PBXFileReference; lastKnownFileType = file; path = www.pt1.bfs.admin.ch.der; sourceTree = "<group>"; };
		F80E736E245AF38E00C934B8 /* www.pt1-a.bfs.admin.ch.der */ = {isa = PBXFileReference; lastKnownFileType = file; path = "www.pt1-a.bfs.admin.ch.der"; sourceTree = "<group>"; };
		F80E736F245AF38E00C934B8 /* www.pt1-d.bfs.admin.ch.der */ = {isa = PBXFileReference; lastKnownFileType = file; path = "www.pt1-d.bfs.admin.ch.der"; sourceTree = "<group>"; };
		F80E7370245AF38E00C934B8 /* QuoVadis.der */ = {isa = PBXFileReference; lastKnownFileType = file; path = QuoVadis.der; sourceTree = "<group>"; };
		F80E7375245AF74C00C934B8 /* UBPinnedCertificatesTrustEvaluator.swift */ = {isa = PBXFileReference; lastKnownFileType = sourcecode.swift; path = UBPinnedCertificatesTrustEvaluator.swift; sourceTree = "<group>"; };
		F80E7377245AFD2000C934B8 /* codegen-service-a.bag.admin.ch.der */ = {isa = PBXFileReference; lastKnownFileType = file; path = "codegen-service-a.bag.admin.ch.der"; sourceTree = "<group>"; };
		F80E7378245AFD2000C934B8 /* codegen-service.bag.admin.ch.der */ = {isa = PBXFileReference; lastKnownFileType = file; path = "codegen-service.bag.admin.ch.der"; sourceTree = "<group>"; };
		F80E7379245AFD2000C934B8 /* codegen-service-d.bag.admin.ch.der */ = {isa = PBXFileReference; lastKnownFileType = file; path = "codegen-service-d.bag.admin.ch.der"; sourceTree = "<group>"; };
		F830798E24928EC4005D3C65 /* LoggingStorage.swift */ = {isa = PBXFileReference; lastKnownFileType = sourcecode.swift; path = LoggingStorage.swift; sourceTree = "<group>"; };
		F8ABFC712474337000D621FF /* Entitlements_Calibration.entitlements */ = {isa = PBXFileReference; fileEncoding = 4; lastKnownFileType = text.plist.entitlements; path = Entitlements_Calibration.entitlements; sourceTree = "<group>"; };
/* End PBXFileReference section */

/* Begin PBXFrameworksBuildPhase section */
		242D2253245C4BD8005DAEA8 /* Frameworks */ = {
			isa = PBXFrameworksBuildPhase;
			buildActionMask = 2147483647;
			files = (
				F830799124928FA1005D3C65 /* SQLite in Frameworks */,
				F8287D17246ABCAF0022CFD9 /* DP3TSDK in Frameworks */,
				242D2254245C4BD8005DAEA8 /* SnapKit in Frameworks */,
			);
			runOnlyForDeploymentPostprocessing = 0;
		};
		8E81CC92241FCC7D006F2437 /* Frameworks */ = {
			isa = PBXFrameworksBuildPhase;
			buildActionMask = 2147483647;
			files = (
				8E24DEC4249140A9002B1F16 /* SQLite in Frameworks */,
				242D2275245C4BE6005DAEA8 /* DP3TSDK in Frameworks */,
				8E81CCCF241FD813006F2437 /* SnapKit in Frameworks */,
			);
			runOnlyForDeploymentPostprocessing = 0;
		};
		8E81CCA8241FCC7F006F2437 /* Frameworks */ = {
			isa = PBXFrameworksBuildPhase;
			buildActionMask = 2147483647;
			files = (
			);
			runOnlyForDeploymentPostprocessing = 0;
		};
/* End PBXFrameworksBuildPhase section */

/* Begin PBXGroup section */
		242D227E245D65A3005DAEA8 /* Base */ = {
			isa = PBXGroup;
			children = (
				242D227A245D6557005DAEA8 /* Backend.swift */,
				242D227C245D6581005DAEA8 /* Endpoint.swift */,
				2485F47F2459631A00C3D8C3 /* NetworkError.swift */,
				2462BA1824520A480046906D /* Endpoint+Request.swift */,
				F80E7359245AD7B400C934B8 /* URLSession+pinning.swift */,
				F80E7375245AF74C00C934B8 /* UBPinnedCertificatesTrustEvaluator.swift */,
			);
			path = Base;
			sourceTree = "<group>";
		};
		2443947E24463A14003ED582 /* Tracing */ = {
			isa = PBXGroup;
			children = (
				24780B572431B5A9003BB26C /* TracingManager.swift */,
				2485F47B2458625F00C3D8C3 /* DatabaseSyncer.swift */,
				24780B592431B5A9003BB26C /* TracingLocalPush.swift */,
				2485F4752455E30800C3D8C3 /* UIState */,
				2462BA112451F0D90046906D /* Reporting */,
			);
			path = Tracing;
			sourceTree = "<group>";
		};
		2443947F24463A46003ED582 /* Helpers */ = {
			isa = PBXGroup;
			children = (
				24780B562431B5A9003BB26C /* DateFormatter.swift */,
				6EE81DEA245163C400FC7218 /* PhoneCallHelper.swift */,
				F830798E24928EC4005D3C65 /* LoggingStorage.swift */,
				8EB23D77245AF2C30073E83A /* RandomGenerators.swift */,
				242D21D0245C3853005DAEA8 /* Logger.swift */,
				A6BBA10F246BFCBC00E42EE7 /* UIDevice+ScreenType.swift */,
			);
			path = Helpers;
			sourceTree = "<group>";
		};
		2443948024463B01003ED582 /* Homescreen */ = {
			isa = PBXGroup;
			children = (
				8EF2A6EA24912469002263C3 /* SynchronizationInfo */,
				6EF4D2442458273D005E2A9C /* ProblemView */,
				6E33085D24502BA200913B0E /* WhatToDo */,
				24780AF5242DF7F6003BB26C /* Homescreen */,
				6EFB097324459B580097BD3D /* BegegnungenDetail */,
				6EFB097C2446032D0097BD3D /* Meldungen */,
				24780AF8242DF813003BB26C /* InformBroadcast */,
			);
			path = Homescreen;
			sourceTree = "<group>";
		};
		2443948124463B71003ED582 /* CodeInput */ = {
			isa = PBXGroup;
			children = (
				6E1771532440B09A0008D73D /* NSCodeInputViewController.swift */,
				6E1771552440B5140008D73D /* NSCodeInputControl.swift */,
				6EA49E2A2444410D009EFCAB /* NSNoCodeInformationViewController.swift */,
			);
			path = CodeInput;
			sourceTree = "<group>";
		};
		2443948224463B91003ED582 /* Symptoms */ = {
			isa = PBXGroup;
			children = (
				6E6E517F242F9586006E532E /* NSCheckboxControl.swift */,
				6E6E5180242F9586006E532E /* NSCheckBoxView.swift */,
			);
			path = Symptoms;
			sourceTree = "<group>";
		};
		2443948324463BB4003ED582 /* InformFirstStep */ = {
			isa = PBXGroup;
			children = (
				24780B16242DFD7C003BB26C /* NSInformViewController.swift */,
			);
			path = InformFirstStep;
			sourceTree = "<group>";
		};
		2443948424463BCE003ED582 /* Base */ = {
			isa = PBXGroup;
			children = (
				24780B2B242F3CC2003BB26C /* NSInformStepViewController.swift */,
				24780B2F242F3EAF003BB26C /* NSInformBottomButtonViewController.swift */,
			);
			path = Base;
			sourceTree = "<group>";
		};
		2443948624463BFB003ED582 /* Send */ = {
			isa = PBXGroup;
			children = (
				6E6E5182242F9586006E532E /* NSSendViewController.swift */,
			);
			path = Send;
			sourceTree = "<group>";
		};
		2443948724463C04003ED582 /* Finish */ = {
			isa = PBXGroup;
			children = (
				6E6E517E242F9586006E532E /* NSInformThankYouViewController.swift */,
				6EED5DAB24518DB400AD42D9 /* NSInformGetWellViewController.swift */,
				6EFF9AE4245AD18D00C98FF3 /* NSInformTracingEndViewController.swift */,
			);
			path = Finish;
			sourceTree = "<group>";
		};
		2462BA112451F0D90046906D /* Reporting */ = {
			isa = PBXGroup;
			children = (
				2462BA1A24521CE70046906D /* ReportingManager.swift */,
				2462BA122451F0F60046906D /* CodeValidator.swift */,
				2462BA142451FD150046906D /* AuthorizationModels.swift */,
				2485F47D2458AC9000C3D8C3 /* FakePublishManager.swift */,
			);
			path = Reporting;
			sourceTree = "<group>";
		};
		24780AF5242DF7F6003BB26C /* Homescreen */ = {
			isa = PBXGroup;
			children = (
				DCB44314242DFF8000F19AA5 /* NSHomescreenViewController.swift */,
				24F35ACF2445BDB500A1B7AB /* Header */,
				24780B18242DFD98003BB26C /* Base */,
				24780AFE242DF8AA003BB26C /* Meldung */,
				AAF73664242F2E300051E34A /* Begegnungen */,
			);
			path = Homescreen;
			sourceTree = "<group>";
		};
		24780AF6242DF801003BB26C /* Onboarding */ = {
			isa = PBXGroup;
			children = (
				24780B1F242DFE33003BB26C /* NSOnboardingViewController.swift */,
				DCA3FFBB2451621D0003F5AD /* NSSplashViewController.swift */,
				DC175E3F2430C4C700BD2AD6 /* NSOnboardingContentViewController.swift */,
				DC56B8BA242EACF00077B99C /* NSOnboardingStepViewController.swift */,
				DCA3FFBD24518E850003F5AD /* NSOnboardingInfoView.swift */,
				DC175E412430C4F900BD2AD6 /* NSOnboardingPermissionsViewController.swift */,
				DCA3FFBF2451975F0003F5AD /* NSOnboardingFinishViewController.swift */,
				DC56B8B8242EA7760077B99C /* NSOnboardingStepModel.swift */,
			);
			path = Onboarding;
			sourceTree = "<group>";
		};
		24780AF7242DF807003BB26C /* InfoTabs */ = {
			isa = PBXGroup;
			children = (
				6E7C0D46242E58600017C4F9 /* NSAboutViewController.swift */,
			);
			path = InfoTabs;
			sourceTree = "<group>";
		};
		24780AF8242DF813003BB26C /* InformBroadcast */ = {
			isa = PBXGroup;
			children = (
				2443948424463BCE003ED582 /* Base */,
				2443948324463BB4003ED582 /* InformFirstStep */,
				2443948224463B91003ED582 /* Symptoms */,
				2443948124463B71003ED582 /* CodeInput */,
				2443948624463BFB003ED582 /* Send */,
				2443948724463C04003ED582 /* Finish */,
			);
			path = InformBroadcast;
			sourceTree = "<group>";
		};
		24780AF9242DF828003BB26C /* Navigation */ = {
			isa = PBXGroup;
			children = (
				24780B23242DFE6D003BB26C /* NSNavigationController.swift */,
			);
			path = Navigation;
			sourceTree = "<group>";
		};
		24780AFE242DF8AA003BB26C /* Meldung */ = {
			isa = PBXGroup;
			children = (
				24780B10242DFD2F003BB26C /* NSMeldungModuleView.swift */,
			);
			path = Meldung;
			sourceTree = "<group>";
		};
		24780AFF242DF970003BB26C /* Networking */ = {
			isa = PBXGroup;
			children = (
				DC286A25242CE0B9001D5344 /* Environment.swift */,
				242D2278245D64BA005DAEA8 /* Environment+PublicKeys.swift */,
				2462BA1624520A250046906D /* Environment+Endpoints.swift */,
				242D227E245D65A3005DAEA8 /* Base */,
			);
			path = Networking;
			sourceTree = "<group>";
		};
		24780B00242DF983003BB26C /* User */ = {
			isa = PBXGroup;
			children = (
				24780B06242DFCD9003BB26C /* UserStorage.swift */,
			);
			path = User;
			sourceTree = "<group>";
		};
		24780B02242DF9C7003BB26C /* Style */ = {
			isa = PBXGroup;
			children = (
				6E7C0D1D242CE02D0017C4F9 /* NSLabelType.swift */,
				6E7C0D1F242CE1190017C4F9 /* UIColor+NS.swift */,
				6E7C0D38242E02A20017C4F9 /* NSLayoutConstants.swift */,
			);
			path = Style;
			sourceTree = "<group>";
		};
		24780B03242DF9DB003BB26C /* Base */ = {
			isa = PBXGroup;
			children = (
				8E81CC9C241FCC7D006F2437 /* NSViewController.swift */,
				6E7C0D36242E02600017C4F9 /* NSStackScrollView.swift */,
				6E7C0D42242E44D80017C4F9 /* NSWebViewController.swift */,
				6E6E518F242FCE13006E532E /* NSFancyNumberView.swift */,
			);
			path = Base;
			sourceTree = "<group>";
		};
		24780B04242DF9ED003BB26C /* Controls */ = {
			isa = PBXGroup;
			children = (
				6E7C0D21242CE2100017C4F9 /* NSButton.swift */,
				DCA3FFB5245048A50003F5AD /* NSUnderlinedButton.swift */,
				6E7C0D44242E4AA90017C4F9 /* NSLoadingView.swift */,
				AAF7366A2430838A0051E34A /* NSAnimatedGraphLayer.swift */,
				AACFA6A2243088A4005595E6 /* NSAnimatedGraphView.swift */,
				6EA49E2824443E69009EFCAB /* NSSimpleTextButton.swift */,
				DCA3FFB724504B190003F5AD /* NSClickthroughStackView.swift */,
				6EF4D24724582BBB005E2A9C /* NSExternalLinkButton.swift */,
			);
			path = Controls;
			sourceTree = "<group>";
		};
		24780B05242DFA1E003BB26C /* Helpers */ = {
			isa = PBXGroup;
			children = (
				6EFF9AE0245AAFB300C98FF3 /* ImageHelper */,
				2485F4772456185000C3D8C3 /* DebugLog.swift */,
				6EE81DF22451809D00FC7218 /* UBKeyboardHelpers */,
				AAF73667242F3D030051E34A /* UIStackView+NS.swift */,
				DC702AFA243F6D870066C773 /* UBLabelType.swift */,
				DC702AFC243F6E410066C773 /* UBButton.swift */,
				DC702AFE243F6ED90066C773 /* UIColor+HEX.swift */,
				DC702B00243F6F640066C773 /* String+NS.swift */,
				DC702B02243F6FAE0066C773 /* UBUserDefault */,
				DC702B16243F70060066C773 /* UIView+NS.swift */,
				DC702B25243F74E70066C773 /* UBDeviceUUID.swift */,
			);
			path = Helpers;
			sourceTree = "<group>";
		};
		24780B18242DFD98003BB26C /* Base */ = {
			isa = PBXGroup;
			children = (
				6E3F65FA2449CF0900980A4E /* NSSimpleModuleBaseView.swift */,
				24780B19242DFDAE003BB26C /* NSModuleBaseView.swift */,
				AAF73662242F2DC90051E34A /* NSModuleHeaderView.swift */,
			);
			path = Base;
			sourceTree = "<group>";
		};
		24780B3B2430BC00003BB26C /* Frameworks */ = {
			isa = PBXGroup;
			children = (
			);
			name = Frameworks;
			sourceTree = "<group>";
		};
		2485F4742455DBB000C3D8C3 /* Config */ = {
			isa = PBXGroup;
			children = (
				245626A0245265340058D11F /* ConfigLoadOperation.swift */,
				6E6E516E242F4FE0006E532E /* ConfigManager.swift */,
				6E6E5170242F5026006E532E /* ConfigResponseBody.swift */,
			);
			path = Config;
			sourceTree = "<group>";
		};
		2485F4752455E30800C3D8C3 /* UIState */ = {
			isa = PBXGroup;
			children = (
				2485F4702455C5AE00C3D8C3 /* UIStateLogic.swift */,
				24D5EF672448CAB900C197D6 /* UIStateManager.swift */,
				24D5EF692448CAE800C197D6 /* UIStateModel.swift */,
				2485F4722455D00800C3D8C3 /* Errors+Localized.swift */,
			);
			path = UIState;
			sourceTree = "<group>";
		};
		24F35ACF2445BDB500A1B7AB /* Header */ = {
			isa = PBXGroup;
			children = (
				6E6E518D242FB9A8006E532E /* NSAppTitleView.swift */,
				DC746D592451DF78009426B1 /* NSHeaderActiveView.swift */,
				DC746D572451D50B009426B1 /* NSHeaderErrorView.swift */,
				DCA3FFB9245092D50003F5AD /* NSHeaderImageBackgroundView.swift */,
				2443947A2445F062003ED582 /* NSHeaderArcView.swift */,
			);
			path = Header;
			sourceTree = "<group>";
		};
		6E33085D24502BA200913B0E /* WhatToDo */ = {
			isa = PBXGroup;
			children = (
				6E33085E24502BBD00913B0E /* NSWhatToDoButton.swift */,
			);
			path = WhatToDo;
			sourceTree = "<group>";
		};
		6E33086024503CE700913B0E /* WhatToDo */ = {
			isa = PBXGroup;
			children = (
				6E33086124503CFC00913B0E /* NSWhatToDoPositiveTestViewController.swift */,
				6E33086324503D0900913B0E /* NSWhatToDoSymptomViewController.swift */,
				6E3308652450442D00913B0E /* NSWhatToDoInformView.swift */,
				6E33086724504BF400913B0E /* NSWhatToDoSymptomView.swift */,
			);
			path = WhatToDo;
			sourceTree = "<group>";
		};
		6E33086B245079E500913B0E /* Meldungen */ = {
			isa = PBXGroup;
			children = (
				6E33086C245079FF00913B0E /* NSMeldungenDetailNoMeldungenViewController.swift */,
				6E33087224507B6A00913B0E /* NSMeldungenDetailNoMeldungenTitleView.swift */,
				6E33086E24507A1600913B0E /* NSMeldungenDetailPositiveTestedViewController.swift */,
				6E3308742450885300913B0E /* NSMeldungenDetailPositiveTestedTitleView.swift */,
				6E33087624508CFF00913B0E /* NSTitleViewScrollViewController.swift */,
				6E33087024507A2D00913B0E /* NSMeldungDetailMeldungenViewController.swift */,
				6E330878245098E900913B0E /* NSMeldungDetailMeldungTitleView.swift */,
				6EC47BD32451C3C2000D7686 /* NSMeldungDetailMeldungSingleTitleHeader.swift */,
			);
			path = Meldungen;
			sourceTree = "<group>";
		};
		6E3F65F52449B5F000980A4E /* Debugscreen */ = {
			isa = PBXGroup;
			children = (
				6E3F65F62449B61A00980A4E /* NSDebugscreenViewController.swift */,
				6E3F65F82449CC9F00980A4E /* NSDebugScreenMockView.swift */,
				6E3F65FC2449F31D00980A4E /* NSDebugScreenSDKStatusView.swift */,
				DF3BA22224520EE3009086E7 /* NSDebugDatabaseUploadHelper.swift */,
			);
			path = Debugscreen;
			sourceTree = "<group>";
		};
		6E7C0D23242D01860017C4F9 /* Font */ = {
			isa = PBXGroup;
			children = (
				6E7C0D29242D04280017C4F9 /* Inter-Black.ttf */,
				6E7C0D28242D04280017C4F9 /* Inter-Bold.ttf */,
				6E7C0D26242D04280017C4F9 /* Inter-ExtraBold.ttf */,
				6E7C0D2D242D04290017C4F9 /* Inter-ExtraLight.ttf */,
				6E7C0D2A242D04280017C4F9 /* Inter-Light.ttf */,
				6E7C0D2C242D04290017C4F9 /* Inter-Medium.ttf */,
				6E7C0D2B242D04290017C4F9 /* Inter-Regular.ttf */,
				6E7C0D27242D04280017C4F9 /* Inter-SemiBold.ttf */,
			);
			path = Font;
			sourceTree = "<group>";
		};
		6EBD8D2A242CB7D500686D9F /* SharedUI */ = {
			isa = PBXGroup;
			children = (
				DCA3FFB224502D0F0003F5AD /* Views */,
				24780B05242DFA1E003BB26C /* Helpers */,
				24780B04242DF9ED003BB26C /* Controls */,
				24780B03242DF9DB003BB26C /* Base */,
				24780B02242DF9C7003BB26C /* Style */,
			);
			path = SharedUI;
			sourceTree = "<group>";
		};
		6EE81DF22451809D00FC7218 /* UBKeyboardHelpers */ = {
			isa = PBXGroup;
			children = (
				6E8FC0F824518BF2002AB1E5 /* UBKeyboardObserver.h */,
				6E8FC0F924518BF2002AB1E5 /* UBKeyboardObserver.m */,
				6E8FC0F624518BF2002AB1E5 /* UIScrollView+UBKeyboardObserver.h */,
				6E8FC0F724518BF2002AB1E5 /* UIScrollView+UBKeyboardObserver.m */,
			);
			path = UBKeyboardHelpers;
			sourceTree = "<group>";
		};
		6EF4D2442458273D005E2A9C /* ProblemView */ = {
			isa = PBXGroup;
			children = (
				6EF4D2452458274D005E2A9C /* HomescreenInfoBoxView.swift */,
			);
			path = ProblemView;
			sourceTree = "<group>";
		};
		6EFB097324459B580097BD3D /* BegegnungenDetail */ = {
			isa = PBXGroup;
			children = (
				6EFB097424459B870097BD3D /* NSBegegnungenDetailViewController.swift */,
				8EF2A6E42490E26F002263C3 /* NSLastSyncronizationControl.swift */,
				6EFB09762445B1940097BD3D /* NSBluetoothSettingsControl.swift */,
				6EFB097A2445C2210097BD3D /* NSPointTextView.swift */,
			);
			path = BegegnungenDetail;
			sourceTree = "<group>";
		};
		6EFB097C2446032D0097BD3D /* Meldungen */ = {
			isa = PBXGroup;
			children = (
				6EFB097D244603560097BD3D /* NSMeldungenDetailViewController.swift */,
			);
			path = Meldungen;
			sourceTree = "<group>";
		};
		6EFF9AE0245AAFB300C98FF3 /* ImageHelper */ = {
			isa = PBXGroup;
			children = (
				6EFF9AE1245AAFC800C98FF3 /* UIImage+UBHelpers.h */,
				6EFF9AE2245AAFC800C98FF3 /* UIImage+UBHelpers.m */,
			);
			path = ImageHelper;
			sourceTree = "<group>";
		};
		8E81CC8C241FCC7D006F2437 = {
			isa = PBXGroup;
			children = (
				2443947D2445F8A1003ED582 /* README.md */,
				2443947C2445F8A1003ED582 /* LICENCE.md */,
				8E81CC97241FCC7D006F2437 /* DP3TApp */,
				8E81CCAE241FCC7F006F2437 /* DP3TAppTests */,
				8E81CC96241FCC7D006F2437 /* Products */,
				24780B3B2430BC00003BB26C /* Frameworks */,
			);
			sourceTree = "<group>";
		};
		8E81CC96241FCC7D006F2437 /* Products */ = {
			isa = PBXGroup;
			children = (
				8E81CC95241FCC7D006F2437 /* DP3TApp.app */,
				8E81CCAB241FCC7F006F2437 /* DP3TAppTests.xctest */,
				242D2272245C4BD8005DAEA8 /* DP3TAppCalibration.app */,
			);
			name = Products;
			sourceTree = "<group>";
		};
		8E81CC97241FCC7D006F2437 /* DP3TApp */ = {
			isa = PBXGroup;
			children = (
				DC286A24242CE0AD001D5344 /* Logic */,
				DC286A27242CE1D2001D5344 /* Screens */,
				6EBD8D2A242CB7D500686D9F /* SharedUI */,
				DC9A8196242CE44200AD1548 /* Resources */,
				DC9A8197242CE46F00AD1548 /* Supporting Files */,
			);
			path = DP3TApp;
			sourceTree = "<group>";
		};
		8E81CCAE241FCC7F006F2437 /* DP3TAppTests */ = {
			isa = PBXGroup;
			children = (
				8E81CCAF241FCC7F006F2437 /* FakePublishManagerTests.swift */,
				8E81CCB1241FCC7F006F2437 /* Info.plist */,
			);
			path = DP3TAppTests;
			sourceTree = "<group>";
		};
		8EF2A6EA24912469002263C3 /* SynchronizationInfo */ = {
			isa = PBXGroup;
			children = (
				8EF2A6E72490F1B6002263C3 /* NSSynchronizationStatusDetailController.swift */,
				8EF2A6EB249124C4002263C3 /* NSSynchronizationTableViewCell.swift */,
				8EF2A6EE249124F8002263C3 /* NSSynchronizationTableViewSectionView.swift */,
				8E24DEC024914088002B1F16 /* NSSynchronizationPersistence.swift */,
			);
			path = SynchronizationInfo;
			sourceTree = "<group>";
		};
		AAF73664242F2E300051E34A /* Begegnungen */ = {
			isa = PBXGroup;
			children = (
				AAF73665242F2EA00051E34A /* NSBegegnungenModuleView.swift */,
			);
			path = Begegnungen;
			sourceTree = "<group>";
		};
		DC286A24242CE0AD001D5344 /* Logic */ = {
			isa = PBXGroup;
			children = (
				8E81CC98241FCC7D006F2437 /* AppDelegate.swift */,
				2443947E24463A14003ED582 /* Tracing */,
				2485F4742455DBB000C3D8C3 /* Config */,
				24780B00242DF983003BB26C /* User */,
				24780AFF242DF970003BB26C /* Networking */,
				2443947F24463A46003ED582 /* Helpers */,
			);
			path = Logic;
			sourceTree = "<group>";
		};
		DC286A27242CE1D2001D5344 /* Screens */ = {
			isa = PBXGroup;
			children = (
				24780AF9242DF828003BB26C /* Navigation */,
				2443948024463B01003ED582 /* Homescreen */,
				6E33086B245079E500913B0E /* Meldungen */,
				6E33086024503CE700913B0E /* WhatToDo */,
				24780AF7242DF807003BB26C /* InfoTabs */,
				24780AF6242DF801003BB26C /* Onboarding */,
				6E3F65F52449B5F000980A4E /* Debugscreen */,
			);
			path = Screens;
			sourceTree = "<group>";
		};
		DC702B02243F6FAE0066C773 /* UBUserDefault */ = {
			isa = PBXGroup;
			children = (
				DC702B11243F6FD90066C773 /* UBKeychain */,
				DC702B03243F6FAE0066C773 /* UBOptionalUserDefault.swift */,
				DC702B04243F6FAE0066C773 /* UBPListValue.swift */,
				DC702B05243F6FAE0066C773 /* UBUserDefault.swift */,
				DC702B06243F6FAE0066C773 /* UBCodable.swift */,
				DC702B07243F6FAE0066C773 /* UBRawRepresentable.swift */,
				DC702B08243F6FAE0066C773 /* UBKeychainStored.swift */,
				DC702B09243F6FAE0066C773 /* UBUserDefaultValue.swift */,
			);
			path = UBUserDefault;
			sourceTree = "<group>";
		};
		DC702B11243F6FD90066C773 /* UBKeychain */ = {
			isa = PBXGroup;
			children = (
				DC702B12243F6FD90066C773 /* UBKeychain.swift */,
				DC702B13243F6FD90066C773 /* UBKeychainAccessibility.swift */,
			);
			path = UBKeychain;
			sourceTree = "<group>";
		};
		DC9A8196242CE44200AD1548 /* Resources */ = {
			isa = PBXGroup;
			children = (
				6EC7E820245B27E10015A55B /* Impressum */,
				F80E735C245ADEBC00C934B8 /* Certificates */,
				6E7C0D23242D01860017C4F9 /* Font */,
				8E81CCA1241FCC7F006F2437 /* Assets.xcassets */,
				DC9A81A0242CE5E000AD1548 /* Translations */,
				24780B33242FDF4C003BB26C /* Launch Screen.storyboard */,
			);
			path = Resources;
			sourceTree = "<group>";
		};
		DC9A8197242CE46F00AD1548 /* Supporting Files */ = {
			isa = PBXGroup;
			children = (
				2411CA9E2462ADBE002FB5A9 /* Entitlements.entitlements */,
				F8ABFC712474337000D621FF /* Entitlements_Calibration.entitlements */,
				6E8FC0F524518BF1002AB1E5 /* DP3TApp-Bridging-Header.h */,
				8E81CCA6241FCC7F006F2437 /* Info.plist */,
				242D2280245D7363005DAEA8 /* build.yml */,
				242D227F245D7362005DAEA8 /* distribute.yml */,
				242D2281245D7386005DAEA8 /* Fastfile */,
			);
			path = "Supporting Files";
			sourceTree = "<group>";
		};
		DC9A81A0242CE5E000AD1548 /* Translations */ = {
			isa = PBXGroup;
			children = (
				DC9A81A1242CE5E000AD1548 /* Localizable.strings */,
				DC9A81A3242CE5E000AD1548 /* InfoPlist.strings */,
			);
			path = Translations;
			sourceTree = SOURCE_ROOT;
		};
		DCA3FFB224502D0F0003F5AD /* Views */ = {
			isa = PBXGroup;
			children = (
				DCA3FFB324502D370003F5AD /* NSTracingErrorView.swift */,
				6EFB09782445B2CA0097BD3D /* NSInfoBoxView.swift */,
				6E33086924506E0600913B0E /* NSExplanationView.swift */,
			);
			path = Views;
			sourceTree = "<group>";
		};
		F80E735C245ADEBC00C934B8 /* Certificates */ = {
			isa = PBXGroup;
			children = (
				48E967992473478100E4A5D6 /* codegen-service-t.bag.admin.ch.der */,
				F80E7377245AFD2000C934B8 /* codegen-service-a.bag.admin.ch.der */,
				F80E7379245AFD2000C934B8 /* codegen-service-d.bag.admin.ch.der */,
				F80E7378245AFD2000C934B8 /* codegen-service.bag.admin.ch.der */,
				48E9679C2473479100E4A5D6 /* www.pt1-t.bfs.admin.ch.der */,
				F80E736E245AF38E00C934B8 /* www.pt1-a.bfs.admin.ch.der */,
				F80E736F245AF38E00C934B8 /* www.pt1-d.bfs.admin.ch.der */,
				F80E736D245AF38E00C934B8 /* www.pt1.bfs.admin.ch.der */,
				F80E7370245AF38E00C934B8 /* QuoVadis.der */,
			);
			path = Certificates;
			sourceTree = "<group>";
		};
/* End PBXGroup section */

/* Begin PBXNativeTarget section */
		242D21D2245C4BD8005DAEA8 /* DP3TAppCalibration */ = {
			isa = PBXNativeTarget;
			buildConfigurationList = 242D226C245C4BD8005DAEA8 /* Build configuration list for PBXNativeTarget "DP3TAppCalibration" */;
			buildPhases = (
				242D21D7245C4BD8005DAEA8 /* Swift Format */,
				242D21D8245C4BD8005DAEA8 /* Swift Lint */,
				242D21D9245C4BD8005DAEA8 /* Sources */,
				242D2253245C4BD8005DAEA8 /* Frameworks */,
				242D2256245C4BD8005DAEA8 /* Resources */,
				242D226B245C4BD8005DAEA8 /* ShellScript */,
			);
			buildRules = (
			);
			dependencies = (
			);
			name = DP3TAppCalibration;
			packageProductDependencies = (
				242D21D3245C4BD8005DAEA8 /* SnapKit */,
				F8287D16246ABCAF0022CFD9 /* DP3TSDK */,
				F830799024928FA1005D3C65 /* SQLite */,
			);
			productName = IVC;
			productReference = 242D2272245C4BD8005DAEA8 /* DP3TAppCalibration.app */;
			productType = "com.apple.product-type.application";
		};
		8E81CC94241FCC7D006F2437 /* DP3TApp */ = {
			isa = PBXNativeTarget;
			buildConfigurationList = 8E81CCB4241FCC7F006F2437 /* Build configuration list for PBXNativeTarget "DP3TApp" */;
			buildPhases = (
				8E81CCC0241FD2BC006F2437 /* Swift Format */,
				8E81CCC1241FD2EE006F2437 /* Swift Lint */,
				8E81CC91241FCC7D006F2437 /* Sources */,
				8E81CC92241FCC7D006F2437 /* Frameworks */,
				8E81CC93241FCC7D006F2437 /* Resources */,
				240879652440504500001462 /* ShellScript */,
			);
			buildRules = (
			);
			dependencies = (
			);
			name = DP3TApp;
			packageProductDependencies = (
				8E81CCCE241FD813006F2437 /* SnapKit */,
				242D2274245C4BE6005DAEA8 /* DP3TSDK */,
				8E24DEC3249140A9002B1F16 /* SQLite */,
			);
			productName = IVC;
			productReference = 8E81CC95241FCC7D006F2437 /* DP3TApp.app */;
			productType = "com.apple.product-type.application";
		};
		8E81CCAA241FCC7F006F2437 /* DP3TAppTests */ = {
			isa = PBXNativeTarget;
			buildConfigurationList = 8E81CCB7241FCC7F006F2437 /* Build configuration list for PBXNativeTarget "DP3TAppTests" */;
			buildPhases = (
				8E81CCA7241FCC7F006F2437 /* Sources */,
				8E81CCA8241FCC7F006F2437 /* Frameworks */,
				8E81CCA9241FCC7F006F2437 /* Resources */,
			);
			buildRules = (
			);
			dependencies = (
				8E81CCAD241FCC7F006F2437 /* PBXTargetDependency */,
			);
			name = DP3TAppTests;
			productName = IVCTests;
			productReference = 8E81CCAB241FCC7F006F2437 /* DP3TAppTests.xctest */;
			productType = "com.apple.product-type.bundle.unit-test";
		};
/* End PBXNativeTarget section */

/* Begin PBXProject section */
		8E81CC8D241FCC7D006F2437 /* Project object */ = {
			isa = PBXProject;
			attributes = {
				CLASSPREFIX = "";
				LastSwiftUpdateCheck = 1130;
				LastUpgradeCheck = 1130;
				ORGANIZATIONNAME = Ubique;
				TargetAttributes = {
					8E81CC94241FCC7D006F2437 = {
						CreatedOnToolsVersion = 11.3.1;
						LastSwiftMigration = 1130;
					};
					8E81CCAA241FCC7F006F2437 = {
						CreatedOnToolsVersion = 11.3.1;
						TestTargetID = 8E81CC94241FCC7D006F2437;
					};
					8E81CCC2241FD475006F2437 = {
						CreatedOnToolsVersion = 11.3.1;
					};
				};
			};
			buildConfigurationList = 8E81CC90241FCC7D006F2437 /* Build configuration list for PBXProject "DP3TApp" */;
			compatibilityVersion = "Xcode 9.3";
			developmentRegion = de;
			hasScannedForEncodings = 0;
			knownRegions = (
				fr,
				en,
				de,
				it,
				Base,
				sq,
				es,
				pt,
				sr,
				bs,
				hr,
			);
			mainGroup = 8E81CC8C241FCC7D006F2437;
			packageReferences = (
				8E81CCCD241FD813006F2437 /* XCRemoteSwiftPackageReference "SnapKit" */,
				DF86B5F6245233C70019C229 /* XCRemoteSwiftPackageReference "dp3t-sdk-ios" */,
				8E24DEC2249140A9002B1F16 /* XCRemoteSwiftPackageReference "SQLite" */,
			);
			productRefGroup = 8E81CC96241FCC7D006F2437 /* Products */;
			projectDirPath = "";
			projectRoot = "";
			targets = (
				8E81CC94241FCC7D006F2437 /* DP3TApp */,
				242D21D2245C4BD8005DAEA8 /* DP3TAppCalibration */,
				8E81CCAA241FCC7F006F2437 /* DP3TAppTests */,
				8E81CCC2241FD475006F2437 /* Translation */,
			);
		};
/* End PBXProject section */

/* Begin PBXResourcesBuildPhase section */
		242D2256245C4BD8005DAEA8 /* Resources */ = {
			isa = PBXResourcesBuildPhase;
			buildActionMask = 2147483647;
			files = (
				242D2257245C4BD8005DAEA8 /* codegen-service-a.bag.admin.ch.der in Resources */,
				242D2258245C4BD8005DAEA8 /* codegen-service-d.bag.admin.ch.der in Resources */,
				242D2259245C4BD8005DAEA8 /* codegen-service.bag.admin.ch.der in Resources */,
				242D225A245C4BD8005DAEA8 /* www.pt1-a.bfs.admin.ch.der in Resources */,
				48E9679B2473478100E4A5D6 /* codegen-service-t.bag.admin.ch.der in Resources */,
				242D225B245C4BD8005DAEA8 /* www.pt1-d.bfs.admin.ch.der in Resources */,
				242D225C245C4BD8005DAEA8 /* www.pt1.bfs.admin.ch.der in Resources */,
				242D225D245C4BD8005DAEA8 /* QuoVadis.der in Resources */,
				242D225E245C4BD8005DAEA8 /* Inter-SemiBold.ttf in Resources */,
				242D225F245C4BD8005DAEA8 /* Inter-Bold.ttf in Resources */,
				48E9679E2473479100E4A5D6 /* www.pt1-t.bfs.admin.ch.der in Resources */,
				242D2260245C4BD8005DAEA8 /* Inter-Light.ttf in Resources */,
				242D2261245C4BD8005DAEA8 /* Assets.xcassets in Resources */,
				242D2262245C4BD8005DAEA8 /* InfoPlist.strings in Resources */,
				242D2263245C4BD8005DAEA8 /* Inter-ExtraLight.ttf in Resources */,
				242D2264245C4BD8005DAEA8 /* Launch Screen.storyboard in Resources */,
				242D2265245C4BD8005DAEA8 /* Inter-ExtraBold.ttf in Resources */,
				242D2266245C4BD8005DAEA8 /* Inter-Black.ttf in Resources */,
				242D2267245C4BD8005DAEA8 /* Localizable.strings in Resources */,
				242D2268245C4BD8005DAEA8 /* Inter-Regular.ttf in Resources */,
				242D2269245C4BD8005DAEA8 /* Impressum in Resources */,
				242D226A245C4BD8005DAEA8 /* Inter-Medium.ttf in Resources */,
			);
			runOnlyForDeploymentPostprocessing = 0;
		};
		8E81CC93241FCC7D006F2437 /* Resources */ = {
			isa = PBXResourcesBuildPhase;
			buildActionMask = 2147483647;
			files = (
				F80E737A245AFE4500C934B8 /* codegen-service-a.bag.admin.ch.der in Resources */,
				F80E737B245AFE4500C934B8 /* codegen-service-d.bag.admin.ch.der in Resources */,
				F80E737C245AFE4500C934B8 /* codegen-service.bag.admin.ch.der in Resources */,
				F80E7371245AF51C00C934B8 /* www.pt1-a.bfs.admin.ch.der in Resources */,
				48E9679A2473478100E4A5D6 /* codegen-service-t.bag.admin.ch.der in Resources */,
				F80E7372245AF51C00C934B8 /* www.pt1-d.bfs.admin.ch.der in Resources */,
				F80E7373245AF51C00C934B8 /* www.pt1.bfs.admin.ch.der in Resources */,
				F80E7374245AF51C00C934B8 /* QuoVadis.der in Resources */,
				DCB4430E242DD34700F19AA5 /* Inter-SemiBold.ttf in Resources */,
				DCB44308242DD34700F19AA5 /* Inter-Bold.ttf in Resources */,
				48E9679D2473479100E4A5D6 /* www.pt1-t.bfs.admin.ch.der in Resources */,
				DCB4430B242DD34700F19AA5 /* Inter-Light.ttf in Resources */,
				8E81CCA2241FCC7F006F2437 /* Assets.xcassets in Resources */,
				DC9A81AC242CE5E000AD1548 /* InfoPlist.strings in Resources */,
				DCB4430A242DD34700F19AA5 /* Inter-ExtraLight.ttf in Resources */,
				24780B34242FDF4C003BB26C /* Launch Screen.storyboard in Resources */,
				DCB44309242DD34700F19AA5 /* Inter-ExtraBold.ttf in Resources */,
				DCB44307242DD34700F19AA5 /* Inter-Black.ttf in Resources */,
				DC9A81AB242CE5E000AD1548 /* Localizable.strings in Resources */,
				DCB4430D242DD34700F19AA5 /* Inter-Regular.ttf in Resources */,
				6EC7E821245B27E10015A55B /* Impressum in Resources */,
				DCB4430C242DD34700F19AA5 /* Inter-Medium.ttf in Resources */,
			);
			runOnlyForDeploymentPostprocessing = 0;
		};
		8E81CCA9241FCC7F006F2437 /* Resources */ = {
			isa = PBXResourcesBuildPhase;
			buildActionMask = 2147483647;
			files = (
			);
			runOnlyForDeploymentPostprocessing = 0;
		};
/* End PBXResourcesBuildPhase section */

/* Begin PBXShellScriptBuildPhase section */
		240879652440504500001462 /* ShellScript */ = {
			isa = PBXShellScriptBuildPhase;
			buildActionMask = 2147483647;
			files = (
			);
			inputFileListPaths = (
			);
			inputPaths = (
			);
			outputFileListPaths = (
			);
			outputPaths = (
			);
			runOnlyForDeploymentPostprocessing = 0;
			shellPath = /bin/sh;
			shellScript = "CURRENT_PROJECT_VERSION=7\n";
		};
		242D21D7245C4BD8005DAEA8 /* Swift Format */ = {
			isa = PBXShellScriptBuildPhase;
			buildActionMask = 2147483647;
			files = (
			);
			inputFileListPaths = (
			);
			inputPaths = (
			);
			name = "Swift Format";
			outputFileListPaths = (
			);
			outputPaths = (
			);
			runOnlyForDeploymentPostprocessing = 0;
			shellPath = /bin/sh;
			shellScript = "PATH=${PATH}:/usr/local/bin # Pick up SwiftFormat from Homebrew\n\nif which swiftformat >/dev/null; then\nswiftformat --swiftversion ${SWIFT_VERSION} ${SRCROOT}\nelse\n    echo \"warning: SwiftFormat not installed, download from https://github.com/nicklockwood/SwiftFormat\"\nfi\n";
		};
		242D21D8245C4BD8005DAEA8 /* Swift Lint */ = {
			isa = PBXShellScriptBuildPhase;
			buildActionMask = 2147483647;
			files = (
			);
			inputFileListPaths = (
			);
			inputPaths = (
			);
			name = "Swift Lint";
			outputFileListPaths = (
			);
			outputPaths = (
			);
			runOnlyForDeploymentPostprocessing = 0;
			shellPath = /bin/sh;
			shellScript = "#if which swiftlint >/dev/null; then\n#    swiftlint autocorrect\n#else\n#    echo \"warning: SwiftLint not installed, download from https://github.com/realm/SwiftLint\"\n#fi\n";
		};
		242D226B245C4BD8005DAEA8 /* ShellScript */ = {
			isa = PBXShellScriptBuildPhase;
			buildActionMask = 2147483647;
			files = (
			);
			inputFileListPaths = (
			);
			inputPaths = (
			);
			outputFileListPaths = (
			);
			outputPaths = (
			);
			runOnlyForDeploymentPostprocessing = 0;
			shellPath = /bin/sh;
			shellScript = "CURRENT_PROJECT_VERSION=7\n";
		};
		8E81CCC0241FD2BC006F2437 /* Swift Format */ = {
			isa = PBXShellScriptBuildPhase;
			buildActionMask = 2147483647;
			files = (
			);
			inputFileListPaths = (
			);
			inputPaths = (
			);
			name = "Swift Format";
			outputFileListPaths = (
			);
			outputPaths = (
			);
			runOnlyForDeploymentPostprocessing = 0;
			shellPath = /bin/sh;
			shellScript = "PATH=${PATH}:/usr/local/bin # Pick up SwiftFormat from Homebrew\n\nif which swiftformat >/dev/null; then\nswiftformat --swiftversion ${SWIFT_VERSION} ${SRCROOT}\nelse\n    echo \"warning: SwiftFormat not installed, download from https://github.com/nicklockwood/SwiftFormat\"\nfi\n";
		};
		8E81CCC1241FD2EE006F2437 /* Swift Lint */ = {
			isa = PBXShellScriptBuildPhase;
			buildActionMask = 2147483647;
			files = (
			);
			inputFileListPaths = (
			);
			inputPaths = (
			);
			name = "Swift Lint";
			outputFileListPaths = (
			);
			outputPaths = (
			);
			runOnlyForDeploymentPostprocessing = 0;
			shellPath = /bin/sh;
			shellScript = "#if which swiftlint >/dev/null; then\n#    swiftlint autocorrect\n#else\n#    echo \"warning: SwiftLint not installed, download from https://github.com/realm/SwiftLint\"\n#fi\n";
		};
		8E81CCC7241FD47E006F2437 /* Fetch Translation */ = {
			isa = PBXShellScriptBuildPhase;
			buildActionMask = 2147483647;
			files = (
			);
			inputFileListPaths = (
			);
			inputPaths = (
			);
			name = "Fetch Translation";
			outputFileListPaths = (
			);
			outputPaths = (
			);
			runOnlyForDeploymentPostprocessing = 0;
			shellPath = /bin/sh;
			shellScript = "if ! [ -x \"$(command -v iOSTranslations)\" ]; then\n  echo 'Error: iOSTranslation not installed. Download it from https://bitbucket.org/ubique-innovation/iostranslations/' >&2\n  exit 1\nfi\necho \"Running Translation Script. This will take a few seconds...\"\niOSTranslations POEditor 334421 $PROJECT_DIR/Translations\n";
		};
/* End PBXShellScriptBuildPhase section */

/* Begin PBXSourcesBuildPhase section */
		242D21D9245C4BD8005DAEA8 /* Sources */ = {
			isa = PBXSourcesBuildPhase;
			buildActionMask = 2147483647;
			files = (
				242D21DA245C4BD8005DAEA8 /* NSOnboardingInfoView.swift in Sources */,
				242D21DB245C4BD8005DAEA8 /* NSAboutViewController.swift in Sources */,
				242D21DC245C4BD8005DAEA8 /* DebugLog.swift in Sources */,
				242D21DD245C4BD8005DAEA8 /* TracingManager.swift in Sources */,
				242D21DE245C4BD8005DAEA8 /* NSInformStepViewController.swift in Sources */,
				242D21DF245C4BD8005DAEA8 /* UBButton.swift in Sources */,
				242D21E0245C4BD8005DAEA8 /* UIStackView+NS.swift in Sources */,
				8EFBAB2C249145070004138B /* NSSynchronizationPersistence.swift in Sources */,
				242D21E1245C4BD8005DAEA8 /* NSTitleViewScrollViewController.swift in Sources */,
				242D21E2245C4BD8005DAEA8 /* UBKeyboardObserver.m in Sources */,
				242D21E3245C4BD8005DAEA8 /* NSOnboardingStepViewController.swift in Sources */,
				242D21E4245C4BD8005DAEA8 /* DatabaseSyncer.swift in Sources */,
				242D21E5245C4BD8005DAEA8 /* NSButton.swift in Sources */,
				242D21E6245C4BD8005DAEA8 /* UIStateLogic.swift in Sources */,
				242D21E7245C4BD8005DAEA8 /* NSWhatToDoSymptomView.swift in Sources */,
				242D21E8245C4BD8005DAEA8 /* TracingLocalPush.swift in Sources */,
				242D21E9245C4BD8005DAEA8 /* UIColor+HEX.swift in Sources */,
				242D21EA245C4BD8005DAEA8 /* UBRawRepresentable.swift in Sources */,
				242D21EB245C4BD8005DAEA8 /* UIScrollView+UBKeyboardObserver.m in Sources */,
				242D21EC245C4BD8005DAEA8 /* NSWhatToDoInformView.swift in Sources */,
				242D21ED245C4BD8005DAEA8 /* NSStackScrollView.swift in Sources */,
				242D21EE245C4BD8005DAEA8 /* NSClickthroughStackView.swift in Sources */,
				242D21EF245C4BD8005DAEA8 /* NSSimpleTextButton.swift in Sources */,
				242D21F0245C4BD8005DAEA8 /* NSViewController.swift in Sources */,
				242D21F1245C4BD8005DAEA8 /* UBKeychain.swift in Sources */,
				242D21F2245C4BD8005DAEA8 /* UBUserDefault.swift in Sources */,
				242D2277245D62D9005DAEA8 /* UserStorage.swift in Sources */,
				242D21F3245C4BD8005DAEA8 /* NSAnimatedGraphLayer.swift in Sources */,
				242D21F4245C4BD8005DAEA8 /* NSMeldungenDetailNoMeldungenTitleView.swift in Sources */,
				242D21F6245C4BD8005DAEA8 /* UIView+NS.swift in Sources */,
				242D21F7245C4BD8005DAEA8 /* UIImage+UBHelpers.m in Sources */,
				242D21F8245C4BD8005DAEA8 /* UIStateManager.swift in Sources */,
				242D21F9245C4BD8005DAEA8 /* NSNavigationController.swift in Sources */,
				242D21FA245C4BD8005DAEA8 /* PhoneCallHelper.swift in Sources */,
				242D21FB245C4BD8005DAEA8 /* NSTracingErrorView.swift in Sources */,
				242D21FC245C4BD8005DAEA8 /* NSLabelType.swift in Sources */,
				242D21FD245C4BD8005DAEA8 /* UBPListValue.swift in Sources */,
				242D21FE245C4BD8005DAEA8 /* NSUnderlinedButton.swift in Sources */,
				8EF2A6ED249124C4002263C3 /* NSSynchronizationTableViewCell.swift in Sources */,
				242D21FF245C4BD8005DAEA8 /* AuthorizationModels.swift in Sources */,
				242D2200245C4BD8005DAEA8 /* NSModuleHeaderView.swift in Sources */,
				242D2201245C4BD8005DAEA8 /* NSModuleBaseView.swift in Sources */,
				242D2202245C4BD8005DAEA8 /* NSOnboardingPermissionsViewController.swift in Sources */,
				242D2203245C4BD8005DAEA8 /* NSMeldungDetailMeldungTitleView.swift in Sources */,
				242D2204245C4BD8005DAEA8 /* NSBegegnungenDetailViewController.swift in Sources */,
				242D2205245C4BD8005DAEA8 /* NSOnboardingStepModel.swift in Sources */,
				242D2206245C4BD8005DAEA8 /* NSWhatToDoSymptomViewController.swift in Sources */,
				24F4D967246C33610011DC90 /* UIDevice+ScreenType.swift in Sources */,
				242D2207245C4BD8005DAEA8 /* Environment.swift in Sources */,
				242D2208245C4BD8005DAEA8 /* ConfigLoadOperation.swift in Sources */,
				242D2209245C4BD8005DAEA8 /* String+NS.swift in Sources */,
				242D220A245C4BD8005DAEA8 /* UBUserDefaultValue.swift in Sources */,
				242D220B245C4BD8005DAEA8 /* NSWhatToDoPositiveTestViewController.swift in Sources */,
				242D220C245C4BD8005DAEA8 /* RandomGenerators.swift in Sources */,
				242D220D245C4BD8005DAEA8 /* NSWebViewController.swift in Sources */,
				2411CA9C245F106C002FB5A9 /* Backend.swift in Sources */,
				242D220E245C4BD8005DAEA8 /* NSCodeInputViewController.swift in Sources */,
				242D220F245C4BD8005DAEA8 /* NSPointTextView.swift in Sources */,
				242D2210245C4BD8005DAEA8 /* NSHeaderActiveView.swift in Sources */,
				242D2211245C4BD8005DAEA8 /* URLSession+pinning.swift in Sources */,
				242D2212245C4BD8005DAEA8 /* Environment+Endpoints.swift in Sources */,
				242D2213245C4BD8005DAEA8 /* NSHeaderImageBackgroundView.swift in Sources */,
				242D2214245C4BD8005DAEA8 /* NSDebugScreenSDKStatusView.swift in Sources */,
				242D2215245C4BD8005DAEA8 /* NSExplanationView.swift in Sources */,
				242D2216245C4BD8005DAEA8 /* NSCheckboxControl.swift in Sources */,
				8EF2A6E62490E26F002263C3 /* NSLastSyncronizationControl.swift in Sources */,
				242D2218245C4BD8005DAEA8 /* NSLoadingView.swift in Sources */,
				242D2219245C4BD8005DAEA8 /* NSSendViewController.swift in Sources */,
				242D221A245C4BD8005DAEA8 /* NSHomescreenViewController.swift in Sources */,
				242D221B245C4BD8005DAEA8 /* FakePublishManager.swift in Sources */,
				242D221C245C4BD8005DAEA8 /* NSDebugDatabaseUploadHelper.swift in Sources */,
				8EF2A6E92490F1B6002263C3 /* NSSynchronizationStatusDetailController.swift in Sources */,
				242D221D245C4BD8005DAEA8 /* NSMeldungDetailMeldungSingleTitleHeader.swift in Sources */,
				242D221E245C4BD8005DAEA8 /* NSOnboardingFinishViewController.swift in Sources */,
				242D221F245C4BD8005DAEA8 /* NSCheckBoxView.swift in Sources */,
				242D2220245C4BD8005DAEA8 /* NSInformGetWellViewController.swift in Sources */,
				2411CA9B245F105C002FB5A9 /* Endpoint.swift in Sources */,
				242D2221245C4BD8005DAEA8 /* UBDeviceUUID.swift in Sources */,
				F830799424929090005D3C65 /* LoggingStorage.swift in Sources */,
				242D2222245C4BD8005DAEA8 /* NSInformTracingEndViewController.swift in Sources */,
				242D2223245C4BD8005DAEA8 /* ConfigResponseBody.swift in Sources */,
				242D2224245C4BD8005DAEA8 /* NSLayoutConstants.swift in Sources */,
				2411CA9D245F1085002FB5A9 /* Environment+PublicKeys.swift in Sources */,
				242D2225245C4BD8005DAEA8 /* NSCodeInputControl.swift in Sources */,
				242D2226245C4BD8005DAEA8 /* NSNoCodeInformationViewController.swift in Sources */,
				242D2227245C4BD8005DAEA8 /* UBKeychainAccessibility.swift in Sources */,
				242D2228245C4BD8005DAEA8 /* Logger.swift in Sources */,
				242D2229245C4BD8005DAEA8 /* NSInfoBoxView.swift in Sources */,
				242D222A245C4BD8005DAEA8 /* NSExternalLinkButton.swift in Sources */,
				242D222B245C4BD8005DAEA8 /* NSMeldungenDetailViewController.swift in Sources */,
				242D222C245C4BD8005DAEA8 /* NSAppTitleView.swift in Sources */,
				242D222D245C4BD8005DAEA8 /* NSAnimatedGraphView.swift in Sources */,
				242D222E245C4BD8005DAEA8 /* NSBluetoothSettingsControl.swift in Sources */,
				242D222F245C4BD8005DAEA8 /* UBLabelType.swift in Sources */,
				242D2230245C4BD8005DAEA8 /* NSBegegnungenModuleView.swift in Sources */,
				242D2231245C4BD8005DAEA8 /* UBPinnedCertificatesTrustEvaluator.swift in Sources */,
				242D2232245C4BD8005DAEA8 /* UBCodable.swift in Sources */,
				242D2233245C4BD8005DAEA8 /* AppDelegate.swift in Sources */,
				242D2234245C4BD8005DAEA8 /* NSFancyNumberView.swift in Sources */,
				242D2235245C4BD8005DAEA8 /* Endpoint+Request.swift in Sources */,
				242D2236245C4BD8005DAEA8 /* HomescreenInfoBoxView.swift in Sources */,
				242D2237245C4BD8005DAEA8 /* UIColor+NS.swift in Sources */,
				242D2238245C4BD8005DAEA8 /* NSHeaderArcView.swift in Sources */,
				242D2239245C4BD8005DAEA8 /* ReportingManager.swift in Sources */,
				242D223A245C4BD8005DAEA8 /* NSOnboardingContentViewController.swift in Sources */,
				242D223B245C4BD8005DAEA8 /* NSHeaderErrorView.swift in Sources */,
				242D223C245C4BD8005DAEA8 /* NSInformBottomButtonViewController.swift in Sources */,
				242D223D245C4BD8005DAEA8 /* NSDebugscreenViewController.swift in Sources */,
				242D223E245C4BD8005DAEA8 /* NSSplashViewController.swift in Sources */,
				8EF2A6F0249124F8002263C3 /* NSSynchronizationTableViewSectionView.swift in Sources */,
				242D223F245C4BD8005DAEA8 /* NSMeldungModuleView.swift in Sources */,
				242D2240245C4BD8005DAEA8 /* ConfigManager.swift in Sources */,
				242D2241245C4BD8005DAEA8 /* NSInformThankYouViewController.swift in Sources */,
				242D2242245C4BD8005DAEA8 /* NSWhatToDoButton.swift in Sources */,
				242D2243245C4BD8005DAEA8 /* Errors+Localized.swift in Sources */,
				242D2244245C4BD8005DAEA8 /* NSOnboardingViewController.swift in Sources */,
				242D2245245C4BD8005DAEA8 /* DateFormatter.swift in Sources */,
				242D2247245C4BD8005DAEA8 /* NSInformViewController.swift in Sources */,
				242D2248245C4BD8005DAEA8 /* NSMeldungenDetailPositiveTestedTitleView.swift in Sources */,
				242D2249245C4BD8005DAEA8 /* NSMeldungDetailMeldungenViewController.swift in Sources */,
				242D224A245C4BD8005DAEA8 /* NSMeldungenDetailNoMeldungenViewController.swift in Sources */,
				242D224B245C4BD8005DAEA8 /* UBOptionalUserDefault.swift in Sources */,
				242D224C245C4BD8005DAEA8 /* NSMeldungenDetailPositiveTestedViewController.swift in Sources */,
				242D224D245C4BD8005DAEA8 /* NSSimpleModuleBaseView.swift in Sources */,
				242D224E245C4BD8005DAEA8 /* UBKeychainStored.swift in Sources */,
				242D224F245C4BD8005DAEA8 /* NSDebugScreenMockView.swift in Sources */,
				242D2250245C4BD8005DAEA8 /* NetworkError.swift in Sources */,
				242D2251245C4BD8005DAEA8 /* CodeValidator.swift in Sources */,
				242D2252245C4BD8005DAEA8 /* UIStateModel.swift in Sources */,
			);
			runOnlyForDeploymentPostprocessing = 0;
		};
		8E81CC91241FCC7D006F2437 /* Sources */ = {
			isa = PBXSourcesBuildPhase;
			buildActionMask = 2147483647;
			files = (
				DCA3FFBE24518E850003F5AD /* NSOnboardingInfoView.swift in Sources */,
				6E7C0D47242E58600017C4F9 /* NSAboutViewController.swift in Sources */,
				2485F4782456185100C3D8C3 /* DebugLog.swift in Sources */,
				24780B5C2431B5A9003BB26C /* TracingManager.swift in Sources */,
				24780B2C242F3CC2003BB26C /* NSInformStepViewController.swift in Sources */,
				DC702AFD243F6E410066C773 /* UBButton.swift in Sources */,
				AAF73668242F3D030051E34A /* UIStackView+NS.swift in Sources */,
				6E33087724508CFF00913B0E /* NSTitleViewScrollViewController.swift in Sources */,
				6E8FC0FB24518BF2002AB1E5 /* UBKeyboardObserver.m in Sources */,
				DC56B8BB242EACF00077B99C /* NSOnboardingStepViewController.swift in Sources */,
				2485F47C2458625F00C3D8C3 /* DatabaseSyncer.swift in Sources */,
				6E7C0D22242CE2100017C4F9 /* NSButton.swift in Sources */,
				2485F4712455C5AE00C3D8C3 /* UIStateLogic.swift in Sources */,
				6E33086824504BF400913B0E /* NSWhatToDoSymptomView.swift in Sources */,
				24780B5E2431B5A9003BB26C /* TracingLocalPush.swift in Sources */,
				DC702AFF243F6ED90066C773 /* UIColor+HEX.swift in Sources */,
				DC702B0E243F6FAE0066C773 /* UBRawRepresentable.swift in Sources */,
				6E8FC0FA24518BF2002AB1E5 /* UIScrollView+UBKeyboardObserver.m in Sources */,
				6E3308662450442D00913B0E /* NSWhatToDoInformView.swift in Sources */,
				A6BBA110246BFCBC00E42EE7 /* UIDevice+ScreenType.swift in Sources */,
				6E7C0D37242E02600017C4F9 /* NSStackScrollView.swift in Sources */,
				DCA3FFB824504B190003F5AD /* NSClickthroughStackView.swift in Sources */,
				6EA49E2924443E69009EFCAB /* NSSimpleTextButton.swift in Sources */,
				8E81CC9D241FCC7D006F2437 /* NSViewController.swift in Sources */,
				DC702B14243F6FD90066C773 /* UBKeychain.swift in Sources */,
				DC702B0C243F6FAE0066C773 /* UBUserDefault.swift in Sources */,
				242D2276245D62D8005DAEA8 /* UserStorage.swift in Sources */,
				AAF7366B2430838A0051E34A /* NSAnimatedGraphLayer.swift in Sources */,
				6E33087324507B6A00913B0E /* NSMeldungenDetailNoMeldungenTitleView.swift in Sources */,
				DC702B17243F70060066C773 /* UIView+NS.swift in Sources */,
				6EFF9AE3245AAFC800C98FF3 /* UIImage+UBHelpers.m in Sources */,
				24D5EF682448CAB900C197D6 /* UIStateManager.swift in Sources */,
				24780B24242DFE6D003BB26C /* NSNavigationController.swift in Sources */,
				6EE81DEB245163C400FC7218 /* PhoneCallHelper.swift in Sources */,
				DCA3FFB424502D370003F5AD /* NSTracingErrorView.swift in Sources */,
				6E7C0D1E242CE02D0017C4F9 /* NSLabelType.swift in Sources */,
				DC702B0B243F6FAE0066C773 /* UBPListValue.swift in Sources */,
				8EF2A6EC249124C4002263C3 /* NSSynchronizationTableViewCell.swift in Sources */,
				DCA3FFB6245048A50003F5AD /* NSUnderlinedButton.swift in Sources */,
				242D227D245D6581005DAEA8 /* Endpoint.swift in Sources */,
				2462BA152451FD150046906D /* AuthorizationModels.swift in Sources */,
				AAF73663242F2DC90051E34A /* NSModuleHeaderView.swift in Sources */,
				24780B1A242DFDAE003BB26C /* NSModuleBaseView.swift in Sources */,
				DC175E422430C4F900BD2AD6 /* NSOnboardingPermissionsViewController.swift in Sources */,
				6E330879245098E900913B0E /* NSMeldungDetailMeldungTitleView.swift in Sources */,
				6EFB097524459B870097BD3D /* NSBegegnungenDetailViewController.swift in Sources */,
				DC56B8B9242EA7760077B99C /* NSOnboardingStepModel.swift in Sources */,
				6E33086424503D0900913B0E /* NSWhatToDoSymptomViewController.swift in Sources */,
				DC286A26242CE0B9001D5344 /* Environment.swift in Sources */,
				245626A1245265340058D11F /* ConfigLoadOperation.swift in Sources */,
				DC702B01243F6F640066C773 /* String+NS.swift in Sources */,
				242D227B245D6557005DAEA8 /* Backend.swift in Sources */,
				DC702B10243F6FAE0066C773 /* UBUserDefaultValue.swift in Sources */,
				6E33086224503CFC00913B0E /* NSWhatToDoPositiveTestViewController.swift in Sources */,
				8EB23D78245AF2C30073E83A /* RandomGenerators.swift in Sources */,
				6E7C0D43242E44D80017C4F9 /* NSWebViewController.swift in Sources */,
				6E1771542440B09A0008D73D /* NSCodeInputViewController.swift in Sources */,
				6EFB097B2445C2210097BD3D /* NSPointTextView.swift in Sources */,
				DC746D5A2451DF78009426B1 /* NSHeaderActiveView.swift in Sources */,
				8E24DEC124914088002B1F16 /* NSSynchronizationPersistence.swift in Sources */,
				F80E735A245AD7B400C934B8 /* URLSession+pinning.swift in Sources */,
				2462BA1724520A260046906D /* Environment+Endpoints.swift in Sources */,
				DCA3FFBA245092D50003F5AD /* NSHeaderImageBackgroundView.swift in Sources */,
				6E3F65FD2449F31D00980A4E /* NSDebugScreenSDKStatusView.swift in Sources */,
				6E33086A24506E0600913B0E /* NSExplanationView.swift in Sources */,
				8EF2A6E52490E26F002263C3 /* NSLastSyncronizationControl.swift in Sources */,
				6E6E5185242F9586006E532E /* NSCheckboxControl.swift in Sources */,
				6E7C0D45242E4AA90017C4F9 /* NSLoadingView.swift in Sources */,
				6E6E5188242F9586006E532E /* NSSendViewController.swift in Sources */,
				DCB44315242DFF8000F19AA5 /* NSHomescreenViewController.swift in Sources */,
				242D2279245D64BA005DAEA8 /* Environment+PublicKeys.swift in Sources */,
				8EF2A6E82490F1B6002263C3 /* NSSynchronizationStatusDetailController.swift in Sources */,
				2485F47E2458AC9000C3D8C3 /* FakePublishManager.swift in Sources */,
				DF3BA22324520EE3009086E7 /* NSDebugDatabaseUploadHelper.swift in Sources */,
				6EC47BD42451C3C2000D7686 /* NSMeldungDetailMeldungSingleTitleHeader.swift in Sources */,
				DCA3FFC02451975F0003F5AD /* NSOnboardingFinishViewController.swift in Sources */,
				6E6E5186242F9586006E532E /* NSCheckBoxView.swift in Sources */,
				6EED5DAC24518DB400AD42D9 /* NSInformGetWellViewController.swift in Sources */,
				DC702B26243F74E70066C773 /* UBDeviceUUID.swift in Sources */,
				6EFF9AE5245AD18D00C98FF3 /* NSInformTracingEndViewController.swift in Sources */,
				6E6E5171242F5026006E532E /* ConfigResponseBody.swift in Sources */,
				6E7C0D39242E02A20017C4F9 /* NSLayoutConstants.swift in Sources */,
				6E1771562440B5140008D73D /* NSCodeInputControl.swift in Sources */,
				6EA49E2B2444410D009EFCAB /* NSNoCodeInformationViewController.swift in Sources */,
				DC702B15243F6FD90066C773 /* UBKeychainAccessibility.swift in Sources */,
				242D21D1245C3853005DAEA8 /* Logger.swift in Sources */,
				6EFB09792445B2CA0097BD3D /* NSInfoBoxView.swift in Sources */,
				6EF4D24824582BBB005E2A9C /* NSExternalLinkButton.swift in Sources */,
				6EFB097E244603560097BD3D /* NSMeldungenDetailViewController.swift in Sources */,
				6E6E518E242FB9A8006E532E /* NSAppTitleView.swift in Sources */,
				AACFA6A3243088A4005595E6 /* NSAnimatedGraphView.swift in Sources */,
				6EFB09772445B1940097BD3D /* NSBluetoothSettingsControl.swift in Sources */,
				DC702AFB243F6D870066C773 /* UBLabelType.swift in Sources */,
				AAF73666242F2EA00051E34A /* NSBegegnungenModuleView.swift in Sources */,
				F80E7376245AF74C00C934B8 /* UBPinnedCertificatesTrustEvaluator.swift in Sources */,
				DC702B0D243F6FAE0066C773 /* UBCodable.swift in Sources */,
				8E81CC99241FCC7D006F2437 /* AppDelegate.swift in Sources */,
				6E6E5190242FCE13006E532E /* NSFancyNumberView.swift in Sources */,
				2462BA1924520A480046906D /* Endpoint+Request.swift in Sources */,
				6EF4D2462458274D005E2A9C /* HomescreenInfoBoxView.swift in Sources */,
				6E7C0D20242CE1190017C4F9 /* UIColor+NS.swift in Sources */,
				2443947B2445F062003ED582 /* NSHeaderArcView.swift in Sources */,
				2462BA1B24521CE70046906D /* ReportingManager.swift in Sources */,
				DC175E402430C4C700BD2AD6 /* NSOnboardingContentViewController.swift in Sources */,
				DC746D582451D50B009426B1 /* NSHeaderErrorView.swift in Sources */,
				24780B30242F3EAF003BB26C /* NSInformBottomButtonViewController.swift in Sources */,
				6E3F65F72449B61A00980A4E /* NSDebugscreenViewController.swift in Sources */,
				DCA3FFBC2451621D0003F5AD /* NSSplashViewController.swift in Sources */,
				8EF2A6EF249124F8002263C3 /* NSSynchronizationTableViewSectionView.swift in Sources */,
				24780B11242DFD2F003BB26C /* NSMeldungModuleView.swift in Sources */,
				6E6E516F242F4FE0006E532E /* ConfigManager.swift in Sources */,
				6E6E5184242F9586006E532E /* NSInformThankYouViewController.swift in Sources */,
				6E33085F24502BBD00913B0E /* NSWhatToDoButton.swift in Sources */,
				2485F4732455D00800C3D8C3 /* Errors+Localized.swift in Sources */,
				24780B20242DFE33003BB26C /* NSOnboardingViewController.swift in Sources */,
				24780B5B2431B5A9003BB26C /* DateFormatter.swift in Sources */,
				24780B17242DFD7C003BB26C /* NSInformViewController.swift in Sources */,
				6E3308752450885300913B0E /* NSMeldungenDetailPositiveTestedTitleView.swift in Sources */,
				6E33087124507A2D00913B0E /* NSMeldungDetailMeldungenViewController.swift in Sources */,
				6E33086D245079FF00913B0E /* NSMeldungenDetailNoMeldungenViewController.swift in Sources */,
				DC702B0A243F6FAE0066C773 /* UBOptionalUserDefault.swift in Sources */,
				6E33086F24507A1600913B0E /* NSMeldungenDetailPositiveTestedViewController.swift in Sources */,
				6E3F65FB2449CF0900980A4E /* NSSimpleModuleBaseView.swift in Sources */,
				DC702B0F243F6FAE0066C773 /* UBKeychainStored.swift in Sources */,
				6E3F65F92449CC9F00980A4E /* NSDebugScreenMockView.swift in Sources */,
				2485F4802459631A00C3D8C3 /* NetworkError.swift in Sources */,
				2462BA132451F0F60046906D /* CodeValidator.swift in Sources */,
				2485F47624560EDC00C3D8C3 /* UIStateModel.swift in Sources */,
			);
			runOnlyForDeploymentPostprocessing = 0;
		};
		8E81CCA7241FCC7F006F2437 /* Sources */ = {
			isa = PBXSourcesBuildPhase;
			buildActionMask = 2147483647;
			files = (
				8E81CCB0241FCC7F006F2437 /* FakePublishManagerTests.swift in Sources */,
			);
			runOnlyForDeploymentPostprocessing = 0;
		};
/* End PBXSourcesBuildPhase section */

/* Begin PBXTargetDependency section */
		8E81CCAD241FCC7F006F2437 /* PBXTargetDependency */ = {
			isa = PBXTargetDependency;
			target = 8E81CC94241FCC7D006F2437 /* DP3TApp */;
			targetProxy = 8E81CCAC241FCC7F006F2437 /* PBXContainerItemProxy */;
		};
/* End PBXTargetDependency section */

/* Begin PBXVariantGroup section */
		DC9A81A1242CE5E000AD1548 /* Localizable.strings */ = {
			isa = PBXVariantGroup;
			children = (
				DC9A81A2242CE5E000AD1548 /* de */,
				DC9A81A5242CE5E000AD1548 /* en */,
				DC9A81A7242CE5E000AD1548 /* it */,
				DC9A81A9242CE5E000AD1548 /* fr */,
				24D33D902487B7FE0068E509 /* sq */,
				24D33D922487B8140068E509 /* es */,
				24D33D942487B8590068E509 /* pt */,
				24D33D9B24880D880068E509 /* sr */,
				24D33D9D24880D9A0068E509 /* bs */,
				24D33D9F24880F6C0068E509 /* hr */,
			);
			name = Localizable.strings;
			sourceTree = "<group>";
		};
		DC9A81A3242CE5E000AD1548 /* InfoPlist.strings */ = {
			isa = PBXVariantGroup;
			children = (
				DC9A81A4242CE5E000AD1548 /* de */,
				DC9A81A6242CE5E000AD1548 /* en */,
				DC9A81A8242CE5E000AD1548 /* it */,
				DC9A81AA242CE5E000AD1548 /* fr */,
				24D33D912487B7FE0068E509 /* sq */,
				24D33D932487B8140068E509 /* es */,
				24D33D952487B8590068E509 /* pt */,
				24D33D9C24880D880068E509 /* sr */,
				24D33D9E24880D9A0068E509 /* bs */,
				24D33DA024880F6C0068E509 /* hr */,
			);
			name = InfoPlist.strings;
			sourceTree = "<group>";
		};
/* End PBXVariantGroup section */

/* Begin XCBuildConfiguration section */
		242D226D245C4BD8005DAEA8 /* Debug */ = {
			isa = XCBuildConfiguration;
			buildSettings = {
				ASSETCATALOG_COMPILER_APPICON_NAME = AppIcon;
				CLANG_ENABLE_MODULES = YES;
				CODE_SIGN_ENTITLEMENTS = "DP3TApp/Supporting Files/Entitlements_Calibration.entitlements";
				CODE_SIGN_IDENTITY = "iPhone Developer";
				CODE_SIGN_STYLE = Manual;
				CURRENT_PROJECT_VERSION = "${BUILD_NUMBER}";
				DEVELOPMENT_TEAM = XPL89PTG92;
				INFOPLIST_FILE = "DP3TApp/Supporting Files/Info.plist";
				LD_RUNPATH_SEARCH_PATHS = (
					"$(inherited)",
					"@executable_path/Frameworks",
				);
				PRODUCT_BUNDLE_IDENTIFIER = "${PRIMARY_BUNDLE_IDENTIFIER}";
				PRODUCT_NAME = "$(TARGET_NAME)";
				PROVISIONING_PROFILE_SPECIFIER = "DP3T Debug";
<<<<<<< HEAD
				SWIFT_ACTIVE_COMPILATION_CONDITIONS = "DEBUG TEST_ENTITLEMENT ENABLE_TESTING ENABLE_VERBOSE ENABLE_LOGGING ENABLE_STATUS_OVERRIDE";
=======
				SWIFT_ACTIVE_COMPILATION_CONDITIONS = "DEBUG TEST_ENTITLEMENT ENABLE_TESTING ENABLE_VERBOSE ENABLE_LOGGING ENABLE_SYNC_LOGGING";
>>>>>>> 8e4db1d6
				SWIFT_OBJC_BRIDGING_HEADER = "DP3TApp/Supporting Files/DP3TApp-Bridging-Header.h";
				SWIFT_OPTIMIZATION_LEVEL = "-Onone";
				SWIFT_VERSION = 5.0;
				TARGETED_DEVICE_FAMILY = 1;
			};
			name = Debug;
		};
		242D226F245C4BD8005DAEA8 /* Release-Abnahme */ = {
			isa = XCBuildConfiguration;
			buildSettings = {
				ASSETCATALOG_COMPILER_APPICON_NAME = AppIcon;
				CLANG_ENABLE_MODULES = YES;
				CODE_SIGN_ENTITLEMENTS = "DP3TApp/Supporting Files/Entitlements_Calibration.entitlements";
				CODE_SIGN_IDENTITY = "iPhone Developer";
				CODE_SIGN_STYLE = Manual;
				CURRENT_PROJECT_VERSION = "${BUILD_NUMBER}";
				DEVELOPMENT_TEAM = XPL89PTG92;
				INFOPLIST_FILE = "DP3TApp/Supporting Files/Info.plist";
				LD_RUNPATH_SEARCH_PATHS = (
					"$(inherited)",
					"@executable_path/Frameworks",
				);
				PRODUCT_BUNDLE_IDENTIFIER = "${PRIMARY_BUNDLE_IDENTIFIER}";
				PRODUCT_NAME = "$(TARGET_NAME)";
				PROVISIONING_PROFILE_SPECIFIER = "DP3T Debug";
				SWIFT_ACTIVE_COMPILATION_CONDITIONS = "RELEASE_ABNAHME ENABLE_TESTING ENABLE_VERBOSE ENABLE_LOGGING ENABLE_SYNC_LOGGING";
				SWIFT_OBJC_BRIDGING_HEADER = "DP3TApp/Supporting Files/DP3TApp-Bridging-Header.h";
				SWIFT_VERSION = 5.0;
				TARGETED_DEVICE_FAMILY = 1;
			};
			name = "Release-Abnahme";
		};
		242D2271245C4BD8005DAEA8 /* Release-Prod */ = {
			isa = XCBuildConfiguration;
			buildSettings = {
				ASSETCATALOG_COMPILER_APPICON_NAME = AppIcon;
				CLANG_ENABLE_MODULES = YES;
				CODE_SIGN_ENTITLEMENTS = "DP3TApp/Supporting Files/Entitlements_Calibration.entitlements";
				CODE_SIGN_IDENTITY = "iPhone Developer";
				CODE_SIGN_STYLE = Manual;
				CURRENT_PROJECT_VERSION = "${BUILD_NUMBER}";
				DEVELOPMENT_TEAM = XPL89PTG92;
				INFOPLIST_FILE = "DP3TApp/Supporting Files/Info.plist";
				LD_RUNPATH_SEARCH_PATHS = (
					"$(inherited)",
					"@executable_path/Frameworks",
				);
				PRODUCT_BUNDLE_IDENTIFIER = "${PRIMARY_BUNDLE_IDENTIFIER}";
				PRODUCT_NAME = "$(TARGET_NAME)";
				PROVISIONING_PROFILE_SPECIFIER = "DP3T Debug";
				SWIFT_ACTIVE_COMPILATION_CONDITIONS = "RELEASE_PROD ENABLE_TESTING ENABLE_LOGGING ENABLE_VERBOSE";
				SWIFT_OBJC_BRIDGING_HEADER = "DP3TApp/Supporting Files/DP3TApp-Bridging-Header.h";
				SWIFT_VERSION = 5.0;
				TARGETED_DEVICE_FAMILY = 1;
			};
			name = "Release-Prod";
		};
		486EAFC5247492A500D686BE /* Release-Dev */ = {
			isa = XCBuildConfiguration;
			buildSettings = {
				ALWAYS_SEARCH_USER_PATHS = NO;
				BUILD_NUMBER = 20200000.0.0;
				CLANG_ANALYZER_LOCALIZABILITY_NONLOCALIZED = YES;
				CLANG_ANALYZER_NONNULL = YES;
				CLANG_ANALYZER_NUMBER_OBJECT_CONVERSION = YES_AGGRESSIVE;
				CLANG_CXX_LANGUAGE_STANDARD = "gnu++14";
				CLANG_CXX_LIBRARY = "libc++";
				CLANG_ENABLE_MODULES = YES;
				CLANG_ENABLE_OBJC_ARC = YES;
				CLANG_ENABLE_OBJC_WEAK = YES;
				CLANG_WARN_BLOCK_CAPTURE_AUTORELEASING = YES;
				CLANG_WARN_BOOL_CONVERSION = YES;
				CLANG_WARN_COMMA = YES;
				CLANG_WARN_CONSTANT_CONVERSION = YES;
				CLANG_WARN_DEPRECATED_OBJC_IMPLEMENTATIONS = YES;
				CLANG_WARN_DIRECT_OBJC_ISA_USAGE = YES_ERROR;
				CLANG_WARN_DOCUMENTATION_COMMENTS = YES;
				CLANG_WARN_EMPTY_BODY = YES;
				CLANG_WARN_ENUM_CONVERSION = YES;
				CLANG_WARN_INFINITE_RECURSION = YES;
				CLANG_WARN_INT_CONVERSION = YES;
				CLANG_WARN_NON_LITERAL_NULL_CONVERSION = YES;
				CLANG_WARN_OBJC_IMPLICIT_RETAIN_SELF = YES;
				CLANG_WARN_OBJC_LITERAL_CONVERSION = YES;
				CLANG_WARN_OBJC_ROOT_CLASS = YES_ERROR;
				CLANG_WARN_RANGE_LOOP_ANALYSIS = YES;
				CLANG_WARN_STRICT_PROTOTYPES = YES;
				CLANG_WARN_SUSPICIOUS_MOVE = YES;
				CLANG_WARN_UNGUARDED_AVAILABILITY = YES_AGGRESSIVE;
				CLANG_WARN_UNREACHABLE_CODE = YES;
				CLANG_WARN__DUPLICATE_METHOD_MATCH = YES;
				COPY_PHASE_STRIP = NO;
				DEBUG_INFORMATION_FORMAT = "dwarf-with-dsym";
				ENABLE_BITCODE = NO;
				ENABLE_NS_ASSERTIONS = NO;
				ENABLE_STRICT_OBJC_MSGSEND = YES;
				GCC_C_LANGUAGE_STANDARD = gnu11;
				GCC_NO_COMMON_BLOCKS = YES;
				GCC_PREPROCESSOR_DEFINITIONS = "RELEASE_DEV=1";
				GCC_WARN_64_TO_32_BIT_CONVERSION = YES;
				GCC_WARN_ABOUT_RETURN_TYPE = YES_ERROR;
				GCC_WARN_UNDECLARED_SELECTOR = YES;
				GCC_WARN_UNINITIALIZED_AUTOS = YES_AGGRESSIVE;
				GCC_WARN_UNUSED_FUNCTION = YES;
				GCC_WARN_UNUSED_VARIABLE = YES;
				IPHONEOS_DEPLOYMENT_TARGET = 13.5;
				MTL_ENABLE_DEBUG_INFO = NO;
				MTL_FAST_MATH = YES;
				OTHER_SWIFT_FLAGS = "-D RELEASE_DEV";
				PRIMARY_BUNDLE_IDENTIFIER = ch.admin.bag.dp3t.debug;
				SDKROOT = iphoneos;
				SWIFT_ACTIVE_COMPILATION_CONDITIONS = RELEASE_DEV;
				SWIFT_COMPILATION_MODE = wholemodule;
				SWIFT_OPTIMIZATION_LEVEL = "-O";
				VALIDATE_PRODUCT = YES;
			};
			name = "Release-Dev";
		};
		486EAFC6247492A500D686BE /* Release-Dev */ = {
			isa = XCBuildConfiguration;
			buildSettings = {
				ASSETCATALOG_COMPILER_APPICON_NAME = AppIcon;
				CLANG_ENABLE_MODULES = YES;
				CODE_SIGN_ENTITLEMENTS = "DP3TApp/Supporting Files/Entitlements.entitlements";
				CODE_SIGN_STYLE = Automatic;
				CURRENT_PROJECT_VERSION = "${BUILD_NUMBER}";
				DEVELOPMENT_TEAM = JH7CQD4MLU;
				INFOPLIST_FILE = "DP3TApp/Supporting Files/Info.plist";
				LD_RUNPATH_SEARCH_PATHS = (
					"$(inherited)",
					"@executable_path/Frameworks",
				);
				PRODUCT_BUNDLE_IDENTIFIER = "${PRIMARY_BUNDLE_IDENTIFIER}";
				PRODUCT_NAME = "$(TARGET_NAME)";
<<<<<<< HEAD
				SWIFT_ACTIVE_COMPILATION_CONDITIONS = "RELEASE_DEV ENABLE_TESTING ENABLE_STATUS_OVERRIDE";
=======
				SWIFT_ACTIVE_COMPILATION_CONDITIONS = "RELEASE_DEV ENABLE_TESTING ENABLE_SYNC_LOGGING";
>>>>>>> 8e4db1d6
				SWIFT_OBJC_BRIDGING_HEADER = "DP3TApp/Supporting Files/DP3TApp-Bridging-Header.h";
				SWIFT_VERSION = 5.0;
				TARGETED_DEVICE_FAMILY = 1;
			};
			name = "Release-Dev";
		};
		486EAFC7247492A500D686BE /* Release-Dev */ = {
			isa = XCBuildConfiguration;
			buildSettings = {
				ASSETCATALOG_COMPILER_APPICON_NAME = AppIcon;
				CLANG_ENABLE_MODULES = YES;
				CODE_SIGN_ENTITLEMENTS = "DP3TApp/Supporting Files/Entitlements.entitlements";
				CODE_SIGN_IDENTITY = "iPhone Developer";
				CODE_SIGN_STYLE = Manual;
				CURRENT_PROJECT_VERSION = "${BUILD_NUMBER}";
				DEVELOPMENT_TEAM = XPL89PTG92;
				INFOPLIST_FILE = "DP3TApp/Supporting Files/Info.plist";
				LD_RUNPATH_SEARCH_PATHS = (
					"$(inherited)",
					"@executable_path/Frameworks",
				);
				PRODUCT_BUNDLE_IDENTIFIER = ch.admin.bag.dp3t.dbg;
				PRODUCT_NAME = "$(TARGET_NAME)";
<<<<<<< HEAD
				SWIFT_ACTIVE_COMPILATION_CONDITIONS = "RELEASE_ABNAHME ENABLE_TESTING ENABLE_LOGGING ENABLE_VERBOSE ENABLE_STATUS_OVERRIDE";
=======
				PROVISIONING_PROFILE_SPECIFIER = "DP3T Debug";
				SWIFT_ACTIVE_COMPILATION_CONDITIONS = "RELEASE_ABNAHME ENABLE_TESTING ENABLE_LOGGING ENABLE_VERBOSE ENABLE_SYNC_LOGGING";
>>>>>>> 8e4db1d6
				SWIFT_OBJC_BRIDGING_HEADER = "DP3TApp/Supporting Files/DP3TApp-Bridging-Header.h";
				SWIFT_VERSION = 5.0;
				TARGETED_DEVICE_FAMILY = 1;
			};
			name = "Release-Dev";
		};
		486EAFC8247492A500D686BE /* Release-Dev */ = {
			isa = XCBuildConfiguration;
			buildSettings = {
				ALWAYS_EMBED_SWIFT_STANDARD_LIBRARIES = YES;
				BUNDLE_LOADER = "$(TEST_HOST)";
				CODE_SIGN_STYLE = Automatic;
				DEVELOPMENT_TEAM = JH7CQD4MLU;
				INFOPLIST_FILE = DP3TAppTests/Info.plist;
				LD_RUNPATH_SEARCH_PATHS = (
					"$(inherited)",
					"@executable_path/Frameworks",
					"@loader_path/Frameworks",
				);
				PRODUCT_BUNDLE_IDENTIFIER = ch.admin.bag.dp3t.tests;
				PRODUCT_NAME = "$(TARGET_NAME)";
				SWIFT_VERSION = 5.0;
				TARGETED_DEVICE_FAMILY = "1,2";
				TEST_HOST = "$(BUILT_PRODUCTS_DIR)/DP3TApp.app/DP3TApp";
			};
			name = "Release-Dev";
		};
		486EAFC9247492A500D686BE /* Release-Dev */ = {
			isa = XCBuildConfiguration;
			buildSettings = {
				CODE_SIGN_STYLE = Automatic;
				DEVELOPMENT_TEAM = JH7CQD4MLU;
				PRODUCT_NAME = "$(TARGET_NAME)";
				SDKROOT = macosx;
			};
			name = "Release-Dev";
		};
		486EAFCA2475346700D686BE /* Release-Dev-Calibration */ = {
			isa = XCBuildConfiguration;
			buildSettings = {
				ALWAYS_SEARCH_USER_PATHS = NO;
				BUILD_NUMBER = 20200000.0.0;
				CLANG_ANALYZER_LOCALIZABILITY_NONLOCALIZED = YES;
				CLANG_ANALYZER_NONNULL = YES;
				CLANG_ANALYZER_NUMBER_OBJECT_CONVERSION = YES_AGGRESSIVE;
				CLANG_CXX_LANGUAGE_STANDARD = "gnu++14";
				CLANG_CXX_LIBRARY = "libc++";
				CLANG_ENABLE_MODULES = YES;
				CLANG_ENABLE_OBJC_ARC = YES;
				CLANG_ENABLE_OBJC_WEAK = YES;
				CLANG_WARN_BLOCK_CAPTURE_AUTORELEASING = YES;
				CLANG_WARN_BOOL_CONVERSION = YES;
				CLANG_WARN_COMMA = YES;
				CLANG_WARN_CONSTANT_CONVERSION = YES;
				CLANG_WARN_DEPRECATED_OBJC_IMPLEMENTATIONS = YES;
				CLANG_WARN_DIRECT_OBJC_ISA_USAGE = YES_ERROR;
				CLANG_WARN_DOCUMENTATION_COMMENTS = YES;
				CLANG_WARN_EMPTY_BODY = YES;
				CLANG_WARN_ENUM_CONVERSION = YES;
				CLANG_WARN_INFINITE_RECURSION = YES;
				CLANG_WARN_INT_CONVERSION = YES;
				CLANG_WARN_NON_LITERAL_NULL_CONVERSION = YES;
				CLANG_WARN_OBJC_IMPLICIT_RETAIN_SELF = YES;
				CLANG_WARN_OBJC_LITERAL_CONVERSION = YES;
				CLANG_WARN_OBJC_ROOT_CLASS = YES_ERROR;
				CLANG_WARN_RANGE_LOOP_ANALYSIS = YES;
				CLANG_WARN_STRICT_PROTOTYPES = YES;
				CLANG_WARN_SUSPICIOUS_MOVE = YES;
				CLANG_WARN_UNGUARDED_AVAILABILITY = YES_AGGRESSIVE;
				CLANG_WARN_UNREACHABLE_CODE = YES;
				CLANG_WARN__DUPLICATE_METHOD_MATCH = YES;
				COPY_PHASE_STRIP = NO;
				DEBUG_INFORMATION_FORMAT = "dwarf-with-dsym";
				ENABLE_BITCODE = NO;
				ENABLE_NS_ASSERTIONS = NO;
				ENABLE_STRICT_OBJC_MSGSEND = YES;
				GCC_C_LANGUAGE_STANDARD = gnu11;
				GCC_NO_COMMON_BLOCKS = YES;
				GCC_PREPROCESSOR_DEFINITIONS = "RELEASE_DEV=1";
				GCC_WARN_64_TO_32_BIT_CONVERSION = YES;
				GCC_WARN_ABOUT_RETURN_TYPE = YES_ERROR;
				GCC_WARN_UNDECLARED_SELECTOR = YES;
				GCC_WARN_UNINITIALIZED_AUTOS = YES_AGGRESSIVE;
				GCC_WARN_UNUSED_FUNCTION = YES;
				GCC_WARN_UNUSED_VARIABLE = YES;
				IPHONEOS_DEPLOYMENT_TARGET = 13.5;
				MTL_ENABLE_DEBUG_INFO = NO;
				MTL_FAST_MATH = YES;
				OTHER_SWIFT_FLAGS = "-D RELEASE_DEV";
				PRIMARY_BUNDLE_IDENTIFIER = ch.admin.bag.dp3t.debug;
				SDKROOT = iphoneos;
				SWIFT_ACTIVE_COMPILATION_CONDITIONS = RELEASE_DEV;
				SWIFT_COMPILATION_MODE = wholemodule;
				SWIFT_OPTIMIZATION_LEVEL = "-O";
				VALIDATE_PRODUCT = YES;
			};
			name = "Release-Dev-Calibration";
		};
		486EAFCB2475346700D686BE /* Release-Dev-Calibration */ = {
			isa = XCBuildConfiguration;
			buildSettings = {
				ASSETCATALOG_COMPILER_APPICON_NAME = AppIcon;
				CLANG_ENABLE_MODULES = YES;
				CODE_SIGN_ENTITLEMENTS = "DP3TApp/Supporting Files/Entitlements.entitlements";
				CODE_SIGN_STYLE = Automatic;
				CURRENT_PROJECT_VERSION = "${BUILD_NUMBER}";
				DEVELOPMENT_TEAM = JH7CQD4MLU;
				INFOPLIST_FILE = "DP3TApp/Supporting Files/Info.plist";
				LD_RUNPATH_SEARCH_PATHS = (
					"$(inherited)",
					"@executable_path/Frameworks",
				);
				PRODUCT_BUNDLE_IDENTIFIER = "${PRIMARY_BUNDLE_IDENTIFIER}";
				PRODUCT_NAME = "$(TARGET_NAME)";
				SWIFT_ACTIVE_COMPILATION_CONDITIONS = "RELEASE_DEV ENABLE_TESTING ENABLE_SYNC_LOGGING";
				SWIFT_OBJC_BRIDGING_HEADER = "DP3TApp/Supporting Files/DP3TApp-Bridging-Header.h";
				SWIFT_VERSION = 5.0;
				TARGETED_DEVICE_FAMILY = 1;
			};
			name = "Release-Dev-Calibration";
		};
		486EAFCC2475346700D686BE /* Release-Dev-Calibration */ = {
			isa = XCBuildConfiguration;
			buildSettings = {
				ASSETCATALOG_COMPILER_APPICON_NAME = AppIcon;
				CLANG_ENABLE_MODULES = YES;
				CODE_SIGN_ENTITLEMENTS = "DP3TApp/Supporting Files/Entitlements_Calibration.entitlements";
				CODE_SIGN_IDENTITY = "iPhone Developer";
				CODE_SIGN_STYLE = Manual;
				CURRENT_PROJECT_VERSION = "${BUILD_NUMBER}";
				DEVELOPMENT_TEAM = XPL89PTG92;
				INFOPLIST_FILE = "DP3TApp/Supporting Files/Info.plist";
				LD_RUNPATH_SEARCH_PATHS = (
					"$(inherited)",
					"@executable_path/Frameworks",
				);
				PRODUCT_BUNDLE_IDENTIFIER = ch.admin.bag.dp3t.dbg;
				PRODUCT_NAME = "$(TARGET_NAME)";
				PROVISIONING_PROFILE_SPECIFIER = "DP3T Debug";
				SWIFT_ACTIVE_COMPILATION_CONDITIONS = "RELEASE_ABNAHME TEST_ENTITLEMENT ENABLE_TESTING ENABLE_LOGGING ENABLE_VERBOSE ENABLE_SYNC_LOGGING";
				SWIFT_OBJC_BRIDGING_HEADER = "DP3TApp/Supporting Files/DP3TApp-Bridging-Header.h";
				SWIFT_VERSION = 5.0;
				TARGETED_DEVICE_FAMILY = 1;
			};
			name = "Release-Dev-Calibration";
		};
		486EAFCD2475346700D686BE /* Release-Dev-Calibration */ = {
			isa = XCBuildConfiguration;
			buildSettings = {
				ALWAYS_EMBED_SWIFT_STANDARD_LIBRARIES = YES;
				BUNDLE_LOADER = "$(TEST_HOST)";
				CODE_SIGN_STYLE = Automatic;
				DEVELOPMENT_TEAM = JH7CQD4MLU;
				INFOPLIST_FILE = DP3TAppTests/Info.plist;
				LD_RUNPATH_SEARCH_PATHS = (
					"$(inherited)",
					"@executable_path/Frameworks",
					"@loader_path/Frameworks",
				);
				PRODUCT_BUNDLE_IDENTIFIER = ch.admin.bag.dp3t.tests;
				PRODUCT_NAME = "$(TARGET_NAME)";
				SWIFT_VERSION = 5.0;
				TARGETED_DEVICE_FAMILY = "1,2";
				TEST_HOST = "$(BUILT_PRODUCTS_DIR)/DP3TApp.app/DP3TApp";
			};
			name = "Release-Dev-Calibration";
		};
		486EAFCE2475346700D686BE /* Release-Dev-Calibration */ = {
			isa = XCBuildConfiguration;
			buildSettings = {
				CODE_SIGN_STYLE = Automatic;
				DEVELOPMENT_TEAM = JH7CQD4MLU;
				PRODUCT_NAME = "$(TARGET_NAME)";
				SDKROOT = macosx;
			};
			name = "Release-Dev-Calibration";
		};
		8E3016962459D0D2002A3970 /* Release-Abnahme */ = {
			isa = XCBuildConfiguration;
			buildSettings = {
				ALWAYS_SEARCH_USER_PATHS = NO;
				BUILD_NUMBER = 20200000.0.0;
				CLANG_ANALYZER_LOCALIZABILITY_NONLOCALIZED = YES;
				CLANG_ANALYZER_NONNULL = YES;
				CLANG_ANALYZER_NUMBER_OBJECT_CONVERSION = YES_AGGRESSIVE;
				CLANG_CXX_LANGUAGE_STANDARD = "gnu++14";
				CLANG_CXX_LIBRARY = "libc++";
				CLANG_ENABLE_MODULES = YES;
				CLANG_ENABLE_OBJC_ARC = YES;
				CLANG_ENABLE_OBJC_WEAK = YES;
				CLANG_WARN_BLOCK_CAPTURE_AUTORELEASING = YES;
				CLANG_WARN_BOOL_CONVERSION = YES;
				CLANG_WARN_COMMA = YES;
				CLANG_WARN_CONSTANT_CONVERSION = YES;
				CLANG_WARN_DEPRECATED_OBJC_IMPLEMENTATIONS = YES;
				CLANG_WARN_DIRECT_OBJC_ISA_USAGE = YES_ERROR;
				CLANG_WARN_DOCUMENTATION_COMMENTS = YES;
				CLANG_WARN_EMPTY_BODY = YES;
				CLANG_WARN_ENUM_CONVERSION = YES;
				CLANG_WARN_INFINITE_RECURSION = YES;
				CLANG_WARN_INT_CONVERSION = YES;
				CLANG_WARN_NON_LITERAL_NULL_CONVERSION = YES;
				CLANG_WARN_OBJC_IMPLICIT_RETAIN_SELF = YES;
				CLANG_WARN_OBJC_LITERAL_CONVERSION = YES;
				CLANG_WARN_OBJC_ROOT_CLASS = YES_ERROR;
				CLANG_WARN_RANGE_LOOP_ANALYSIS = YES;
				CLANG_WARN_STRICT_PROTOTYPES = YES;
				CLANG_WARN_SUSPICIOUS_MOVE = YES;
				CLANG_WARN_UNGUARDED_AVAILABILITY = YES_AGGRESSIVE;
				CLANG_WARN_UNREACHABLE_CODE = YES;
				CLANG_WARN__DUPLICATE_METHOD_MATCH = YES;
				COPY_PHASE_STRIP = NO;
				DEBUG_INFORMATION_FORMAT = "dwarf-with-dsym";
				ENABLE_BITCODE = NO;
				ENABLE_NS_ASSERTIONS = NO;
				ENABLE_STRICT_OBJC_MSGSEND = YES;
				GCC_C_LANGUAGE_STANDARD = gnu11;
				GCC_NO_COMMON_BLOCKS = YES;
				GCC_PREPROCESSOR_DEFINITIONS = "RELEASE_ABNAHME=1";
				GCC_WARN_64_TO_32_BIT_CONVERSION = YES;
				GCC_WARN_ABOUT_RETURN_TYPE = YES_ERROR;
				GCC_WARN_UNDECLARED_SELECTOR = YES;
				GCC_WARN_UNINITIALIZED_AUTOS = YES_AGGRESSIVE;
				GCC_WARN_UNUSED_FUNCTION = YES;
				GCC_WARN_UNUSED_VARIABLE = YES;
				IPHONEOS_DEPLOYMENT_TARGET = 13.5;
				MTL_ENABLE_DEBUG_INFO = NO;
				MTL_FAST_MATH = YES;
				OTHER_SWIFT_FLAGS = "-D RELEASE_ABNAHME";
				PRIMARY_BUNDLE_IDENTIFIER = ch.admin.bag.dp3t.dbg;
				SDKROOT = iphoneos;
				SWIFT_ACTIVE_COMPILATION_CONDITIONS = RELEASE_ABNAHME;
				SWIFT_COMPILATION_MODE = wholemodule;
				SWIFT_OPTIMIZATION_LEVEL = "-O";
				VALIDATE_PRODUCT = YES;
			};
			name = "Release-Abnahme";
		};
		8E3016972459D0D2002A3970 /* Release-Abnahme */ = {
			isa = XCBuildConfiguration;
			buildSettings = {
				ASSETCATALOG_COMPILER_APPICON_NAME = AppIcon;
				CLANG_ENABLE_MODULES = YES;
				CODE_SIGN_ENTITLEMENTS = "DP3TApp/Supporting Files/Entitlements.entitlements";
				CODE_SIGN_IDENTITY = "iPhone Developer";
				CODE_SIGN_STYLE = Manual;
				CURRENT_PROJECT_VERSION = "${BUILD_NUMBER}";
				DEVELOPMENT_TEAM = XPL89PTG92;
				INFOPLIST_FILE = "DP3TApp/Supporting Files/Info.plist";
				LD_RUNPATH_SEARCH_PATHS = (
					"$(inherited)",
					"@executable_path/Frameworks",
				);
				PRODUCT_BUNDLE_IDENTIFIER = "${PRIMARY_BUNDLE_IDENTIFIER}";
				PRODUCT_NAME = "$(TARGET_NAME)";
				PROVISIONING_PROFILE_SPECIFIER = "DP3T Debug";
				SWIFT_ACTIVE_COMPILATION_CONDITIONS = "RELEASE_ABNAHME ENABLE_TESTING ENABLE_SYNC_LOGGING";
				SWIFT_OBJC_BRIDGING_HEADER = "DP3TApp/Supporting Files/DP3TApp-Bridging-Header.h";
				SWIFT_VERSION = 5.0;
				TARGETED_DEVICE_FAMILY = 1;
			};
			name = "Release-Abnahme";
		};
		8E3016982459D0D2002A3970 /* Release-Abnahme */ = {
			isa = XCBuildConfiguration;
			buildSettings = {
				ALWAYS_EMBED_SWIFT_STANDARD_LIBRARIES = YES;
				BUNDLE_LOADER = "$(TEST_HOST)";
				CODE_SIGN_STYLE = Automatic;
				DEVELOPMENT_TEAM = JH7CQD4MLU;
				INFOPLIST_FILE = DP3TAppTests/Info.plist;
				LD_RUNPATH_SEARCH_PATHS = (
					"$(inherited)",
					"@executable_path/Frameworks",
					"@loader_path/Frameworks",
				);
				PRODUCT_BUNDLE_IDENTIFIER = ch.admin.bag.dp3t.tests;
				PRODUCT_NAME = "$(TARGET_NAME)";
				SWIFT_VERSION = 5.0;
				TARGETED_DEVICE_FAMILY = "1,2";
				TEST_HOST = "$(BUILT_PRODUCTS_DIR)/DP3TApp.app/DP3TApp";
			};
			name = "Release-Abnahme";
		};
		8E3016992459D0D2002A3970 /* Release-Abnahme */ = {
			isa = XCBuildConfiguration;
			buildSettings = {
				CODE_SIGN_STYLE = Automatic;
				DEVELOPMENT_TEAM = JH7CQD4MLU;
				PRODUCT_NAME = "$(TARGET_NAME)";
				SDKROOT = macosx;
			};
			name = "Release-Abnahme";
		};
		8E81CCB2241FCC7F006F2437 /* Debug */ = {
			isa = XCBuildConfiguration;
			buildSettings = {
				ALWAYS_SEARCH_USER_PATHS = NO;
				BUILD_NUMBER = 20200000.0.0;
				CLANG_ANALYZER_LOCALIZABILITY_NONLOCALIZED = YES;
				CLANG_ANALYZER_NONNULL = YES;
				CLANG_ANALYZER_NUMBER_OBJECT_CONVERSION = YES_AGGRESSIVE;
				CLANG_CXX_LANGUAGE_STANDARD = "gnu++14";
				CLANG_CXX_LIBRARY = "libc++";
				CLANG_ENABLE_MODULES = YES;
				CLANG_ENABLE_OBJC_ARC = YES;
				CLANG_ENABLE_OBJC_WEAK = YES;
				CLANG_WARN_BLOCK_CAPTURE_AUTORELEASING = YES;
				CLANG_WARN_BOOL_CONVERSION = YES;
				CLANG_WARN_COMMA = YES;
				CLANG_WARN_CONSTANT_CONVERSION = YES;
				CLANG_WARN_DEPRECATED_OBJC_IMPLEMENTATIONS = YES;
				CLANG_WARN_DIRECT_OBJC_ISA_USAGE = YES_ERROR;
				CLANG_WARN_DOCUMENTATION_COMMENTS = YES;
				CLANG_WARN_EMPTY_BODY = YES;
				CLANG_WARN_ENUM_CONVERSION = YES;
				CLANG_WARN_INFINITE_RECURSION = YES;
				CLANG_WARN_INT_CONVERSION = YES;
				CLANG_WARN_NON_LITERAL_NULL_CONVERSION = YES;
				CLANG_WARN_OBJC_IMPLICIT_RETAIN_SELF = YES;
				CLANG_WARN_OBJC_LITERAL_CONVERSION = YES;
				CLANG_WARN_OBJC_ROOT_CLASS = YES_ERROR;
				CLANG_WARN_RANGE_LOOP_ANALYSIS = YES;
				CLANG_WARN_STRICT_PROTOTYPES = YES;
				CLANG_WARN_SUSPICIOUS_MOVE = YES;
				CLANG_WARN_UNGUARDED_AVAILABILITY = YES_AGGRESSIVE;
				CLANG_WARN_UNREACHABLE_CODE = YES;
				CLANG_WARN__DUPLICATE_METHOD_MATCH = YES;
				COPY_PHASE_STRIP = NO;
				DEBUG_INFORMATION_FORMAT = dwarf;
				ENABLE_BITCODE = NO;
				ENABLE_STRICT_OBJC_MSGSEND = YES;
				ENABLE_TESTABILITY = YES;
				GCC_C_LANGUAGE_STANDARD = gnu11;
				GCC_DYNAMIC_NO_PIC = NO;
				GCC_NO_COMMON_BLOCKS = YES;
				GCC_OPTIMIZATION_LEVEL = 0;
				GCC_PREPROCESSOR_DEFINITIONS = (
					"DEBUG=1",
					"$(inherited)",
				);
				GCC_WARN_64_TO_32_BIT_CONVERSION = YES;
				GCC_WARN_ABOUT_RETURN_TYPE = YES_ERROR;
				GCC_WARN_UNDECLARED_SELECTOR = YES;
				GCC_WARN_UNINITIALIZED_AUTOS = YES_AGGRESSIVE;
				GCC_WARN_UNUSED_FUNCTION = YES;
				GCC_WARN_UNUSED_VARIABLE = YES;
				IPHONEOS_DEPLOYMENT_TARGET = 13.5;
				MTL_ENABLE_DEBUG_INFO = INCLUDE_SOURCE;
				MTL_FAST_MATH = YES;
				ONLY_ACTIVE_ARCH = YES;
				OTHER_SWIFT_FLAGS = "-D DEBUG";
				PRIMARY_BUNDLE_IDENTIFIER = ch.admin.bag.dp3t.dbg;
				SDKROOT = iphoneos;
				SWIFT_ACTIVE_COMPILATION_CONDITIONS = DEBUG;
				SWIFT_OPTIMIZATION_LEVEL = "-Onone";
			};
			name = Debug;
		};
		8E81CCB5241FCC7F006F2437 /* Debug */ = {
			isa = XCBuildConfiguration;
			buildSettings = {
				ASSETCATALOG_COMPILER_APPICON_NAME = AppIcon;
				CLANG_ENABLE_MODULES = YES;
				CODE_SIGN_ENTITLEMENTS = "DP3TApp/Supporting Files/Entitlements_Calibration.entitlements";
				CODE_SIGN_IDENTITY = "iPhone Developer";
				CODE_SIGN_STYLE = Manual;
				CURRENT_PROJECT_VERSION = "${BUILD_NUMBER}";
				DEVELOPMENT_TEAM = XPL89PTG92;
				INFOPLIST_FILE = "DP3TApp/Supporting Files/Info.plist";
				LD_RUNPATH_SEARCH_PATHS = (
					"$(inherited)",
					"@executable_path/Frameworks",
				);
				PRODUCT_BUNDLE_IDENTIFIER = "${PRIMARY_BUNDLE_IDENTIFIER}";
				PRODUCT_NAME = "$(TARGET_NAME)";
				PROVISIONING_PROFILE_SPECIFIER = "DP3T Debug";
<<<<<<< HEAD
				SWIFT_ACTIVE_COMPILATION_CONDITIONS = "DEBUG ENABLE_TESTING ENABLE_STATUS_OVERRIDE";
=======
				SWIFT_ACTIVE_COMPILATION_CONDITIONS = "DEBUG ENABLE_TESTING ENABLE_SYNC_LOGGING";
>>>>>>> 8e4db1d6
				SWIFT_OBJC_BRIDGING_HEADER = "DP3TApp/Supporting Files/DP3TApp-Bridging-Header.h";
				SWIFT_OPTIMIZATION_LEVEL = "-Onone";
				SWIFT_VERSION = 5.0;
				TARGETED_DEVICE_FAMILY = 1;
			};
			name = Debug;
		};
		8E81CCB8241FCC7F006F2437 /* Debug */ = {
			isa = XCBuildConfiguration;
			buildSettings = {
				ALWAYS_EMBED_SWIFT_STANDARD_LIBRARIES = YES;
				BUNDLE_LOADER = "$(TEST_HOST)";
				CODE_SIGN_STYLE = Automatic;
				DEVELOPMENT_TEAM = JH7CQD4MLU;
				INFOPLIST_FILE = DP3TAppTests/Info.plist;
				LD_RUNPATH_SEARCH_PATHS = (
					"$(inherited)",
					"@executable_path/Frameworks",
					"@loader_path/Frameworks",
				);
				PRODUCT_BUNDLE_IDENTIFIER = ch.admin.bag.dp3t.tests;
				PRODUCT_NAME = "$(TARGET_NAME)";
				SWIFT_VERSION = 5.0;
				TARGETED_DEVICE_FAMILY = "1,2";
				TEST_HOST = "$(BUILT_PRODUCTS_DIR)/DP3TApp.app/DP3TApp";
			};
			name = Debug;
		};
		8E81CCBB241FCE08006F2437 /* Release-Prod */ = {
			isa = XCBuildConfiguration;
			buildSettings = {
				ALWAYS_SEARCH_USER_PATHS = NO;
				BUILD_NUMBER = 20200000.0.0;
				CLANG_ANALYZER_LOCALIZABILITY_NONLOCALIZED = YES;
				CLANG_ANALYZER_NONNULL = YES;
				CLANG_ANALYZER_NUMBER_OBJECT_CONVERSION = YES_AGGRESSIVE;
				CLANG_CXX_LANGUAGE_STANDARD = "gnu++14";
				CLANG_CXX_LIBRARY = "libc++";
				CLANG_ENABLE_MODULES = YES;
				CLANG_ENABLE_OBJC_ARC = YES;
				CLANG_ENABLE_OBJC_WEAK = YES;
				CLANG_WARN_BLOCK_CAPTURE_AUTORELEASING = YES;
				CLANG_WARN_BOOL_CONVERSION = YES;
				CLANG_WARN_COMMA = YES;
				CLANG_WARN_CONSTANT_CONVERSION = YES;
				CLANG_WARN_DEPRECATED_OBJC_IMPLEMENTATIONS = YES;
				CLANG_WARN_DIRECT_OBJC_ISA_USAGE = YES_ERROR;
				CLANG_WARN_DOCUMENTATION_COMMENTS = YES;
				CLANG_WARN_EMPTY_BODY = YES;
				CLANG_WARN_ENUM_CONVERSION = YES;
				CLANG_WARN_INFINITE_RECURSION = YES;
				CLANG_WARN_INT_CONVERSION = YES;
				CLANG_WARN_NON_LITERAL_NULL_CONVERSION = YES;
				CLANG_WARN_OBJC_IMPLICIT_RETAIN_SELF = YES;
				CLANG_WARN_OBJC_LITERAL_CONVERSION = YES;
				CLANG_WARN_OBJC_ROOT_CLASS = YES_ERROR;
				CLANG_WARN_RANGE_LOOP_ANALYSIS = YES;
				CLANG_WARN_STRICT_PROTOTYPES = YES;
				CLANG_WARN_SUSPICIOUS_MOVE = YES;
				CLANG_WARN_UNGUARDED_AVAILABILITY = YES_AGGRESSIVE;
				CLANG_WARN_UNREACHABLE_CODE = YES;
				CLANG_WARN__DUPLICATE_METHOD_MATCH = YES;
				COPY_PHASE_STRIP = NO;
				DEBUG_INFORMATION_FORMAT = "dwarf-with-dsym";
				ENABLE_BITCODE = NO;
				ENABLE_NS_ASSERTIONS = NO;
				ENABLE_STRICT_OBJC_MSGSEND = YES;
				GCC_C_LANGUAGE_STANDARD = gnu11;
				GCC_NO_COMMON_BLOCKS = YES;
				GCC_PREPROCESSOR_DEFINITIONS = "RELEASE_PROD=1";
				GCC_WARN_64_TO_32_BIT_CONVERSION = YES;
				GCC_WARN_ABOUT_RETURN_TYPE = YES_ERROR;
				GCC_WARN_UNDECLARED_SELECTOR = YES;
				GCC_WARN_UNINITIALIZED_AUTOS = YES_AGGRESSIVE;
				GCC_WARN_UNUSED_FUNCTION = YES;
				GCC_WARN_UNUSED_VARIABLE = YES;
				IPHONEOS_DEPLOYMENT_TARGET = 13.5;
				MTL_ENABLE_DEBUG_INFO = NO;
				MTL_FAST_MATH = YES;
				OTHER_SWIFT_FLAGS = "-D RELEASE_PROD";
				PRIMARY_BUNDLE_IDENTIFIER = ch.admin.bag.dp3t.dbg;
				SDKROOT = iphoneos;
				SWIFT_ACTIVE_COMPILATION_CONDITIONS = RELEASE_PROD;
				SWIFT_COMPILATION_MODE = wholemodule;
				SWIFT_OPTIMIZATION_LEVEL = "-O";
				VALIDATE_PRODUCT = YES;
			};
			name = "Release-Prod";
		};
		8E81CCBC241FCE08006F2437 /* Release-Prod */ = {
			isa = XCBuildConfiguration;
			buildSettings = {
				ASSETCATALOG_COMPILER_APPICON_NAME = AppIcon;
				CLANG_ENABLE_MODULES = YES;
				CODE_SIGN_ENTITLEMENTS = "DP3TApp/Supporting Files/Entitlements.entitlements";
				CODE_SIGN_IDENTITY = "iPhone Developer";
				CODE_SIGN_STYLE = Manual;
				CURRENT_PROJECT_VERSION = "${BUILD_NUMBER}";
				DEVELOPMENT_TEAM = XPL89PTG92;
				INFOPLIST_FILE = "DP3TApp/Supporting Files/Info.plist";
				LD_RUNPATH_SEARCH_PATHS = (
					"$(inherited)",
					"@executable_path/Frameworks",
				);
				PRODUCT_BUNDLE_IDENTIFIER = "${PRIMARY_BUNDLE_IDENTIFIER}";
				PRODUCT_NAME = "$(TARGET_NAME)";
				PROVISIONING_PROFILE_SPECIFIER = "DP3T Debug";
				SWIFT_OBJC_BRIDGING_HEADER = "DP3TApp/Supporting Files/DP3TApp-Bridging-Header.h";
				SWIFT_VERSION = 5.0;
				TARGETED_DEVICE_FAMILY = 1;
			};
			name = "Release-Prod";
		};
		8E81CCBD241FCE08006F2437 /* Release-Prod */ = {
			isa = XCBuildConfiguration;
			buildSettings = {
				ALWAYS_EMBED_SWIFT_STANDARD_LIBRARIES = YES;
				BUNDLE_LOADER = "$(TEST_HOST)";
				CODE_SIGN_STYLE = Automatic;
				DEVELOPMENT_TEAM = JH7CQD4MLU;
				INFOPLIST_FILE = DP3TAppTests/Info.plist;
				LD_RUNPATH_SEARCH_PATHS = (
					"$(inherited)",
					"@executable_path/Frameworks",
					"@loader_path/Frameworks",
				);
				PRODUCT_BUNDLE_IDENTIFIER = ch.admin.bag.dp3t.tests;
				PRODUCT_NAME = "$(TARGET_NAME)";
				SWIFT_VERSION = 5.0;
				TARGETED_DEVICE_FAMILY = "1,2";
				TEST_HOST = "$(BUILT_PRODUCTS_DIR)/DP3TApp.app/DP3TApp";
			};
			name = "Release-Prod";
		};
		8E81CCC4241FD475006F2437 /* Debug */ = {
			isa = XCBuildConfiguration;
			buildSettings = {
				CODE_SIGN_STYLE = Automatic;
				DEVELOPMENT_TEAM = JH7CQD4MLU;
				PRODUCT_NAME = "$(TARGET_NAME)";
				SDKROOT = macosx;
			};
			name = Debug;
		};
		8E81CCC6241FD475006F2437 /* Release-Prod */ = {
			isa = XCBuildConfiguration;
			buildSettings = {
				CODE_SIGN_STYLE = Automatic;
				DEVELOPMENT_TEAM = JH7CQD4MLU;
				PRODUCT_NAME = "$(TARGET_NAME)";
				SDKROOT = macosx;
			};
			name = "Release-Prod";
		};
		DF051C252472B96B00F99FFA /* Release-Test */ = {
			isa = XCBuildConfiguration;
			buildSettings = {
				ALWAYS_SEARCH_USER_PATHS = NO;
				BUILD_NUMBER = 20200000.0.0;
				CLANG_ANALYZER_LOCALIZABILITY_NONLOCALIZED = YES;
				CLANG_ANALYZER_NONNULL = YES;
				CLANG_ANALYZER_NUMBER_OBJECT_CONVERSION = YES_AGGRESSIVE;
				CLANG_CXX_LANGUAGE_STANDARD = "gnu++14";
				CLANG_CXX_LIBRARY = "libc++";
				CLANG_ENABLE_MODULES = YES;
				CLANG_ENABLE_OBJC_ARC = YES;
				CLANG_ENABLE_OBJC_WEAK = YES;
				CLANG_WARN_BLOCK_CAPTURE_AUTORELEASING = YES;
				CLANG_WARN_BOOL_CONVERSION = YES;
				CLANG_WARN_COMMA = YES;
				CLANG_WARN_CONSTANT_CONVERSION = YES;
				CLANG_WARN_DEPRECATED_OBJC_IMPLEMENTATIONS = YES;
				CLANG_WARN_DIRECT_OBJC_ISA_USAGE = YES_ERROR;
				CLANG_WARN_DOCUMENTATION_COMMENTS = YES;
				CLANG_WARN_EMPTY_BODY = YES;
				CLANG_WARN_ENUM_CONVERSION = YES;
				CLANG_WARN_INFINITE_RECURSION = YES;
				CLANG_WARN_INT_CONVERSION = YES;
				CLANG_WARN_NON_LITERAL_NULL_CONVERSION = YES;
				CLANG_WARN_OBJC_IMPLICIT_RETAIN_SELF = YES;
				CLANG_WARN_OBJC_LITERAL_CONVERSION = YES;
				CLANG_WARN_OBJC_ROOT_CLASS = YES_ERROR;
				CLANG_WARN_RANGE_LOOP_ANALYSIS = YES;
				CLANG_WARN_STRICT_PROTOTYPES = YES;
				CLANG_WARN_SUSPICIOUS_MOVE = YES;
				CLANG_WARN_UNGUARDED_AVAILABILITY = YES_AGGRESSIVE;
				CLANG_WARN_UNREACHABLE_CODE = YES;
				CLANG_WARN__DUPLICATE_METHOD_MATCH = YES;
				COPY_PHASE_STRIP = NO;
				DEBUG_INFORMATION_FORMAT = "dwarf-with-dsym";
				ENABLE_BITCODE = NO;
				ENABLE_NS_ASSERTIONS = NO;
				ENABLE_STRICT_OBJC_MSGSEND = YES;
				GCC_C_LANGUAGE_STANDARD = gnu11;
				GCC_NO_COMMON_BLOCKS = YES;
				GCC_PREPROCESSOR_DEFINITIONS = "RELEASE_TEST=1";
				GCC_WARN_64_TO_32_BIT_CONVERSION = YES;
				GCC_WARN_ABOUT_RETURN_TYPE = YES_ERROR;
				GCC_WARN_UNDECLARED_SELECTOR = YES;
				GCC_WARN_UNINITIALIZED_AUTOS = YES_AGGRESSIVE;
				GCC_WARN_UNUSED_FUNCTION = YES;
				GCC_WARN_UNUSED_VARIABLE = YES;
				IPHONEOS_DEPLOYMENT_TARGET = 13.5;
				MTL_ENABLE_DEBUG_INFO = NO;
				MTL_FAST_MATH = YES;
				OTHER_SWIFT_FLAGS = "-D RELEASE_TEST";
				PRIMARY_BUNDLE_IDENTIFIER = ch.admin.bag.dp3t.debug;
				SDKROOT = iphoneos;
				SWIFT_ACTIVE_COMPILATION_CONDITIONS = RELEASE_TEST;
				SWIFT_COMPILATION_MODE = wholemodule;
				SWIFT_OPTIMIZATION_LEVEL = "-O";
				VALIDATE_PRODUCT = YES;
			};
			name = "Release-Test";
		};
		DF051C262472B96B00F99FFA /* Release-Test */ = {
			isa = XCBuildConfiguration;
			buildSettings = {
				ASSETCATALOG_COMPILER_APPICON_NAME = AppIcon;
				CLANG_ENABLE_MODULES = YES;
				CODE_SIGN_ENTITLEMENTS = "DP3TApp/Supporting Files/Entitlements.entitlements";
				CODE_SIGN_STYLE = Automatic;
				CURRENT_PROJECT_VERSION = "${BUILD_NUMBER}";
				DEVELOPMENT_TEAM = JH7CQD4MLU;
				INFOPLIST_FILE = "DP3TApp/Supporting Files/Info.plist";
				LD_RUNPATH_SEARCH_PATHS = (
					"$(inherited)",
					"@executable_path/Frameworks",
				);
				PRODUCT_BUNDLE_IDENTIFIER = "${PRIMARY_BUNDLE_IDENTIFIER}";
				PRODUCT_NAME = "$(TARGET_NAME)";
				SWIFT_ACTIVE_COMPILATION_CONDITIONS = "RELEASE_TEST ENABLE_TESTING ENABLE_SYNC_LOGGING";
				SWIFT_OBJC_BRIDGING_HEADER = "DP3TApp/Supporting Files/DP3TApp-Bridging-Header.h";
				SWIFT_VERSION = 5.0;
				TARGETED_DEVICE_FAMILY = 1;
			};
			name = "Release-Test";
		};
		DF051C272472B96B00F99FFA /* Release-Test */ = {
			isa = XCBuildConfiguration;
			buildSettings = {
				ASSETCATALOG_COMPILER_APPICON_NAME = AppIcon;
				CLANG_ENABLE_MODULES = YES;
				CODE_SIGN_ENTITLEMENTS = "DP3TApp/Supporting Files/Entitlements_Calibration.entitlements";
				CODE_SIGN_IDENTITY = "iPhone Developer";
				CODE_SIGN_STYLE = Manual;
				CURRENT_PROJECT_VERSION = "${BUILD_NUMBER}";
				DEVELOPMENT_TEAM = XPL89PTG92;
				INFOPLIST_FILE = "DP3TApp/Supporting Files/Info.plist";
				LD_RUNPATH_SEARCH_PATHS = (
					"$(inherited)",
					"@executable_path/Frameworks",
				);
				PRODUCT_BUNDLE_IDENTIFIER = ch.admin.bag.dp3t.dbg;
				PRODUCT_NAME = "$(TARGET_NAME)";
				PROVISIONING_PROFILE_SPECIFIER = "DP3T Debug";
				SWIFT_ACTIVE_COMPILATION_CONDITIONS = "RELEASE_ABNAHME ENABLE_TESTING ENABLE_LOGGING ENABLE_VERBOSE ENABLE_SYNC_LOGGING";
				SWIFT_OBJC_BRIDGING_HEADER = "DP3TApp/Supporting Files/DP3TApp-Bridging-Header.h";
				SWIFT_VERSION = 5.0;
				TARGETED_DEVICE_FAMILY = 1;
			};
			name = "Release-Test";
		};
		DF051C282472B96B00F99FFA /* Release-Test */ = {
			isa = XCBuildConfiguration;
			buildSettings = {
				ALWAYS_EMBED_SWIFT_STANDARD_LIBRARIES = YES;
				BUNDLE_LOADER = "$(TEST_HOST)";
				CODE_SIGN_STYLE = Automatic;
				DEVELOPMENT_TEAM = JH7CQD4MLU;
				INFOPLIST_FILE = DP3TAppTests/Info.plist;
				LD_RUNPATH_SEARCH_PATHS = (
					"$(inherited)",
					"@executable_path/Frameworks",
					"@loader_path/Frameworks",
				);
				PRODUCT_BUNDLE_IDENTIFIER = ch.admin.bag.dp3t.tests;
				PRODUCT_NAME = "$(TARGET_NAME)";
				SWIFT_VERSION = 5.0;
				TARGETED_DEVICE_FAMILY = "1,2";
				TEST_HOST = "$(BUILT_PRODUCTS_DIR)/DP3TApp.app/DP3TApp";
			};
			name = "Release-Test";
		};
		DF051C292472B96B00F99FFA /* Release-Test */ = {
			isa = XCBuildConfiguration;
			buildSettings = {
				CODE_SIGN_STYLE = Automatic;
				DEVELOPMENT_TEAM = JH7CQD4MLU;
				PRODUCT_NAME = "$(TARGET_NAME)";
				SDKROOT = macosx;
			};
			name = "Release-Test";
		};
/* End XCBuildConfiguration section */

/* Begin XCConfigurationList section */
		242D226C245C4BD8005DAEA8 /* Build configuration list for PBXNativeTarget "DP3TAppCalibration" */ = {
			isa = XCConfigurationList;
			buildConfigurations = (
				242D226D245C4BD8005DAEA8 /* Debug */,
				242D226F245C4BD8005DAEA8 /* Release-Abnahme */,
				DF051C272472B96B00F99FFA /* Release-Test */,
				486EAFC7247492A500D686BE /* Release-Dev */,
				486EAFCC2475346700D686BE /* Release-Dev-Calibration */,
				242D2271245C4BD8005DAEA8 /* Release-Prod */,
			);
			defaultConfigurationIsVisible = 0;
			defaultConfigurationName = Debug;
		};
		8E81CC90241FCC7D006F2437 /* Build configuration list for PBXProject "DP3TApp" */ = {
			isa = XCConfigurationList;
			buildConfigurations = (
				8E81CCB2241FCC7F006F2437 /* Debug */,
				8E3016962459D0D2002A3970 /* Release-Abnahme */,
				DF051C252472B96B00F99FFA /* Release-Test */,
				486EAFC5247492A500D686BE /* Release-Dev */,
				486EAFCA2475346700D686BE /* Release-Dev-Calibration */,
				8E81CCBB241FCE08006F2437 /* Release-Prod */,
			);
			defaultConfigurationIsVisible = 0;
			defaultConfigurationName = Debug;
		};
		8E81CCB4241FCC7F006F2437 /* Build configuration list for PBXNativeTarget "DP3TApp" */ = {
			isa = XCConfigurationList;
			buildConfigurations = (
				8E81CCB5241FCC7F006F2437 /* Debug */,
				8E3016972459D0D2002A3970 /* Release-Abnahme */,
				DF051C262472B96B00F99FFA /* Release-Test */,
				486EAFC6247492A500D686BE /* Release-Dev */,
				486EAFCB2475346700D686BE /* Release-Dev-Calibration */,
				8E81CCBC241FCE08006F2437 /* Release-Prod */,
			);
			defaultConfigurationIsVisible = 0;
			defaultConfigurationName = Debug;
		};
		8E81CCB7241FCC7F006F2437 /* Build configuration list for PBXNativeTarget "DP3TAppTests" */ = {
			isa = XCConfigurationList;
			buildConfigurations = (
				8E81CCB8241FCC7F006F2437 /* Debug */,
				8E3016982459D0D2002A3970 /* Release-Abnahme */,
				DF051C282472B96B00F99FFA /* Release-Test */,
				486EAFC8247492A500D686BE /* Release-Dev */,
				486EAFCD2475346700D686BE /* Release-Dev-Calibration */,
				8E81CCBD241FCE08006F2437 /* Release-Prod */,
			);
			defaultConfigurationIsVisible = 0;
			defaultConfigurationName = Debug;
		};
		8E81CCC3241FD475006F2437 /* Build configuration list for PBXAggregateTarget "Translation" */ = {
			isa = XCConfigurationList;
			buildConfigurations = (
				8E81CCC4241FD475006F2437 /* Debug */,
				8E3016992459D0D2002A3970 /* Release-Abnahme */,
				DF051C292472B96B00F99FFA /* Release-Test */,
				486EAFC9247492A500D686BE /* Release-Dev */,
				486EAFCE2475346700D686BE /* Release-Dev-Calibration */,
				8E81CCC6241FD475006F2437 /* Release-Prod */,
			);
			defaultConfigurationIsVisible = 0;
			defaultConfigurationName = Debug;
		};
/* End XCConfigurationList section */

/* Begin XCRemoteSwiftPackageReference section */
		242D21D4245C4BD8005DAEA8 /* XCRemoteSwiftPackageReference "SnapKit" */ = {
			isa = XCRemoteSwiftPackageReference;
			repositoryURL = "https://github.com/SnapKit/SnapKit";
			requirement = {
				kind = upToNextMajorVersion;
				minimumVersion = 5.0.1;
			};
		};
		8E24DEC2249140A9002B1F16 /* XCRemoteSwiftPackageReference "SQLite" */ = {
			isa = XCRemoteSwiftPackageReference;
			repositoryURL = "https://github.com/stephencelis/SQLite.swift";
			requirement = {
				kind = upToNextMajorVersion;
				minimumVersion = 0.12.2;
			};
		};
		8E81CCCD241FD813006F2437 /* XCRemoteSwiftPackageReference "SnapKit" */ = {
			isa = XCRemoteSwiftPackageReference;
			repositoryURL = "https://github.com/SnapKit/SnapKit";
			requirement = {
				kind = upToNextMajorVersion;
				minimumVersion = 5.0.1;
			};
		};
		DF86B5F6245233C70019C229 /* XCRemoteSwiftPackageReference "dp3t-sdk-ios" */ = {
			isa = XCRemoteSwiftPackageReference;
			repositoryURL = "https://github.com/DP-3T/dp3t-sdk-ios.git";
			requirement = {
				branch = develop;
				kind = branch;
			};
		};
/* End XCRemoteSwiftPackageReference section */

/* Begin XCSwiftPackageProductDependency section */
		242D21D3245C4BD8005DAEA8 /* SnapKit */ = {
			isa = XCSwiftPackageProductDependency;
			package = 242D21D4245C4BD8005DAEA8 /* XCRemoteSwiftPackageReference "SnapKit" */;
			productName = SnapKit;
		};
		242D2274245C4BE6005DAEA8 /* DP3TSDK */ = {
			isa = XCSwiftPackageProductDependency;
			package = DF86B5F6245233C70019C229 /* XCRemoteSwiftPackageReference "dp3t-sdk-ios" */;
			productName = DP3TSDK;
		};
		8E24DEC3249140A9002B1F16 /* SQLite */ = {
			isa = XCSwiftPackageProductDependency;
			package = 8E24DEC2249140A9002B1F16 /* XCRemoteSwiftPackageReference "SQLite" */;
			productName = SQLite;
		};
		8E81CCCE241FD813006F2437 /* SnapKit */ = {
			isa = XCSwiftPackageProductDependency;
			package = 8E81CCCD241FD813006F2437 /* XCRemoteSwiftPackageReference "SnapKit" */;
			productName = SnapKit;
		};
		F8287D16246ABCAF0022CFD9 /* DP3TSDK */ = {
			isa = XCSwiftPackageProductDependency;
			package = DF86B5F6245233C70019C229 /* XCRemoteSwiftPackageReference "dp3t-sdk-ios" */;
			productName = DP3TSDK;
		};
		F830799024928FA1005D3C65 /* SQLite */ = {
			isa = XCSwiftPackageProductDependency;
			package = 8E24DEC2249140A9002B1F16 /* XCRemoteSwiftPackageReference "SQLite" */;
			productName = SQLite;
		};
/* End XCSwiftPackageProductDependency section */
	};
	rootObject = 8E81CC8D241FCC7D006F2437 /* Project object */;
}<|MERGE_RESOLUTION|>--- conflicted
+++ resolved
@@ -1830,11 +1830,7 @@
 				PRODUCT_BUNDLE_IDENTIFIER = "${PRIMARY_BUNDLE_IDENTIFIER}";
 				PRODUCT_NAME = "$(TARGET_NAME)";
 				PROVISIONING_PROFILE_SPECIFIER = "DP3T Debug";
-<<<<<<< HEAD
-				SWIFT_ACTIVE_COMPILATION_CONDITIONS = "DEBUG TEST_ENTITLEMENT ENABLE_TESTING ENABLE_VERBOSE ENABLE_LOGGING ENABLE_STATUS_OVERRIDE";
-=======
-				SWIFT_ACTIVE_COMPILATION_CONDITIONS = "DEBUG TEST_ENTITLEMENT ENABLE_TESTING ENABLE_VERBOSE ENABLE_LOGGING ENABLE_SYNC_LOGGING";
->>>>>>> 8e4db1d6
+				SWIFT_ACTIVE_COMPILATION_CONDITIONS = "DEBUG TEST_ENTITLEMENT ENABLE_TESTING ENABLE_VERBOSE ENABLE_LOGGING ENABLE_SYNC_LOGGING ENABLE_STATUS_OVERRIDE";
 				SWIFT_OBJC_BRIDGING_HEADER = "DP3TApp/Supporting Files/DP3TApp-Bridging-Header.h";
 				SWIFT_OPTIMIZATION_LEVEL = "-Onone";
 				SWIFT_VERSION = 5.0;
@@ -1969,11 +1965,7 @@
 				);
 				PRODUCT_BUNDLE_IDENTIFIER = "${PRIMARY_BUNDLE_IDENTIFIER}";
 				PRODUCT_NAME = "$(TARGET_NAME)";
-<<<<<<< HEAD
-				SWIFT_ACTIVE_COMPILATION_CONDITIONS = "RELEASE_DEV ENABLE_TESTING ENABLE_STATUS_OVERRIDE";
-=======
-				SWIFT_ACTIVE_COMPILATION_CONDITIONS = "RELEASE_DEV ENABLE_TESTING ENABLE_SYNC_LOGGING";
->>>>>>> 8e4db1d6
+				SWIFT_ACTIVE_COMPILATION_CONDITIONS = "RELEASE_DEV ENABLE_TESTING ENABLE_SYNC_LOGGIN ENABLE_STATUS_OVERRIDE";
 				SWIFT_OBJC_BRIDGING_HEADER = "DP3TApp/Supporting Files/DP3TApp-Bridging-Header.h";
 				SWIFT_VERSION = 5.0;
 				TARGETED_DEVICE_FAMILY = 1;
@@ -1997,12 +1989,7 @@
 				);
 				PRODUCT_BUNDLE_IDENTIFIER = ch.admin.bag.dp3t.dbg;
 				PRODUCT_NAME = "$(TARGET_NAME)";
-<<<<<<< HEAD
-				SWIFT_ACTIVE_COMPILATION_CONDITIONS = "RELEASE_ABNAHME ENABLE_TESTING ENABLE_LOGGING ENABLE_VERBOSE ENABLE_STATUS_OVERRIDE";
-=======
-				PROVISIONING_PROFILE_SPECIFIER = "DP3T Debug";
-				SWIFT_ACTIVE_COMPILATION_CONDITIONS = "RELEASE_ABNAHME ENABLE_TESTING ENABLE_LOGGING ENABLE_VERBOSE ENABLE_SYNC_LOGGING";
->>>>>>> 8e4db1d6
+				SWIFT_ACTIVE_COMPILATION_CONDITIONS = "RELEASE_ABNAHME ENABLE_TESTING ENABLE_LOGGING ENABLE_VERBOSE ENABLE_SYNC_LOGGING ENABLE_STATUS_OVERRIDE";
 				SWIFT_OBJC_BRIDGING_HEADER = "DP3TApp/Supporting Files/DP3TApp-Bridging-Header.h";
 				SWIFT_VERSION = 5.0;
 				TARGETED_DEVICE_FAMILY = 1;
@@ -2380,11 +2367,7 @@
 				PRODUCT_BUNDLE_IDENTIFIER = "${PRIMARY_BUNDLE_IDENTIFIER}";
 				PRODUCT_NAME = "$(TARGET_NAME)";
 				PROVISIONING_PROFILE_SPECIFIER = "DP3T Debug";
-<<<<<<< HEAD
-				SWIFT_ACTIVE_COMPILATION_CONDITIONS = "DEBUG ENABLE_TESTING ENABLE_STATUS_OVERRIDE";
-=======
-				SWIFT_ACTIVE_COMPILATION_CONDITIONS = "DEBUG ENABLE_TESTING ENABLE_SYNC_LOGGING";
->>>>>>> 8e4db1d6
+				SWIFT_ACTIVE_COMPILATION_CONDITIONS = "DEBUG ENABLE_TESTING ENABLE_SYNC_LOGGING ENABLE_STATUS_OVERRIDE";
 				SWIFT_OBJC_BRIDGING_HEADER = "DP3TApp/Supporting Files/DP3TApp-Bridging-Header.h";
 				SWIFT_OPTIMIZATION_LEVEL = "-Onone";
 				SWIFT_VERSION = 5.0;
