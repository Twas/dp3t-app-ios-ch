--- conflicted
+++ resolved
@@ -309,8 +309,6 @@
 		DCB4430E242DD34700F19AA5 /* Inter-SemiBold.ttf in Resources */ = {isa = PBXBuildFile; fileRef = 6E7C0D27242D04280017C4F9 /* Inter-SemiBold.ttf */; };
 		DCB44315242DFF8000F19AA5 /* NSHomescreenViewController.swift in Sources */ = {isa = PBXBuildFile; fileRef = DCB44314242DFF8000F19AA5 /* NSHomescreenViewController.swift */; };
 		DF3BA22324520EE3009086E7 /* NSDebugDatabaseUploadHelper.swift in Sources */ = {isa = PBXBuildFile; fileRef = DF3BA22224520EE3009086E7 /* NSDebugDatabaseUploadHelper.swift */; };
-		F806D33C24F91C7800672DFC /* LocalPushProtocol.swift in Sources */ = {isa = PBXBuildFile; fileRef = F806D33B24F91C7800672DFC /* LocalPushProtocol.swift */; };
-		F806D33D24F91C7800672DFC /* LocalPushProtocol.swift in Sources */ = {isa = PBXBuildFile; fileRef = F806D33B24F91C7800672DFC /* LocalPushProtocol.swift */; };
 		F806D33F24F91D5B00672DFC /* TracingManagerTests.swift in Sources */ = {isa = PBXBuildFile; fileRef = F806D33E24F91D5B00672DFC /* TracingManagerTests.swift */; };
 		F806D34124F91DB900672DFC /* MockIdentifierProvider.swift in Sources */ = {isa = PBXBuildFile; fileRef = F806D34024F91DB900672DFC /* MockIdentifierProvider.swift */; };
 		F807812C25022091008986EE /* ConfigManagerTests.swift in Sources */ = {isa = PBXBuildFile; fileRef = F807812B25022091008986EE /* ConfigManagerTests.swift */; };
@@ -395,6 +393,8 @@
 		F8BE32BC24D1CC050045AD86 /* NSInfoTableViewCell.swift in Sources */ = {isa = PBXBuildFile; fileRef = F8BE32BA24D1CC050045AD86 /* NSInfoTableViewCell.swift */; };
 		F8BE32BE24D1DAFC0045AD86 /* NSTravelAddCountryViewController.swift in Sources */ = {isa = PBXBuildFile; fileRef = F8BE32BD24D1DAFC0045AD86 /* NSTravelAddCountryViewController.swift */; };
 		F8BE32BF24D1DAFC0045AD86 /* NSTravelAddCountryViewController.swift in Sources */ = {isa = PBXBuildFile; fileRef = F8BE32BD24D1DAFC0045AD86 /* NSTravelAddCountryViewController.swift */; };
+		F8F9EB7725133DBA00AC8D31 /* LocalPushProtocol.swift in Sources */ = {isa = PBXBuildFile; fileRef = F8F9EB7625133DBA00AC8D31 /* LocalPushProtocol.swift */; };
+		F8F9EB7825133DBA00AC8D31 /* LocalPushProtocol.swift in Sources */ = {isa = PBXBuildFile; fileRef = F8F9EB7625133DBA00AC8D31 /* LocalPushProtocol.swift */; };
 /* End PBXBuildFile section */
 
 /* Begin PBXContainerItemProxy section */
@@ -637,6 +637,7 @@
 		F8BE32B724D1CA390045AD86 /* NSTravelAddCountryButtonTableViewCell.swift */ = {isa = PBXFileReference; lastKnownFileType = sourcecode.swift; path = NSTravelAddCountryButtonTableViewCell.swift; sourceTree = "<group>"; };
 		F8BE32BA24D1CC050045AD86 /* NSInfoTableViewCell.swift */ = {isa = PBXFileReference; fileEncoding = 4; lastKnownFileType = sourcecode.swift; path = NSInfoTableViewCell.swift; sourceTree = "<group>"; };
 		F8BE32BD24D1DAFC0045AD86 /* NSTravelAddCountryViewController.swift */ = {isa = PBXFileReference; lastKnownFileType = sourcecode.swift; path = NSTravelAddCountryViewController.swift; sourceTree = "<group>"; };
+		F8F9EB7625133DBA00AC8D31 /* LocalPushProtocol.swift */ = {isa = PBXFileReference; fileEncoding = 4; lastKnownFileType = sourcecode.swift; path = LocalPushProtocol.swift; sourceTree = "<group>"; };
 /* End PBXFileReference section */
 
 /* Begin PBXFrameworksBuildPhase section */
@@ -689,11 +690,8 @@
 				24780B572431B5A9003BB26C /* TracingManager.swift */,
 				2485F47B2458625F00C3D8C3 /* DatabaseSyncer.swift */,
 				24780B592431B5A9003BB26C /* TracingLocalPush.swift */,
-<<<<<<< HEAD
+				F8F9EB7625133DBA00AC8D31 /* LocalPushProtocol.swift */,
 				F8B30B3D24D2A4E9006FBBBE /* Travel */,
-=======
-				F806D33B24F91C7800672DFC /* LocalPushProtocol.swift */,
->>>>>>> 5e60b243
 				2485F4752455E30800C3D8C3 /* UIState */,
 				2462BA112451F0D90046906D /* Reporting */,
 			);
@@ -1116,6 +1114,7 @@
 				8E81CCAE241FCC7F006F2437 /* DP3TAppTests */,
 				8E81CC96241FCC7D006F2437 /* Products */,
 				24780B3B2430BC00003BB26C /* Frameworks */,
+				F8F9EB7125133D8A00AC8D31 /* Recovered References */,
 			);
 			sourceTree = "<group>";
 		};
@@ -1149,12 +1148,9 @@
 				F88585ED249272EE00018AEA /* TracingLocalPushTests.swift */,
 				F806D34024F91DB900672DFC /* MockIdentifierProvider.swift */,
 				F891129B24C96C4300DCB111 /* ConfigResponseBodyTests.swift */,
-<<<<<<< HEAD
+				F806D33E24F91D5B00672DFC /* TracingManagerTests.swift */,
+				F807812B25022091008986EE /* ConfigManagerTests.swift */,
 				F8242A9F24D43C4400DDB831 /* TravelManagerTests.swift */,
-=======
-				F807812B25022091008986EE /* ConfigManagerTests.swift */,
-				F806D33E24F91D5B00672DFC /* TracingManagerTests.swift */,
->>>>>>> 5e60b243
 				8E81CCB1241FCC7F006F2437 /* Info.plist */,
 				F84089EF24936D8700A66CD1 /* MockKeychain.swift */,
 			);
@@ -1357,6 +1353,14 @@
 				F8B30B6524D43A7D006FBBBE /* NSInformTravelAddCountryTableViewCell.swift */,
 			);
 			path = Travel;
+			sourceTree = "<group>";
+		};
+		F8F9EB7125133D8A00AC8D31 /* Recovered References */ = {
+			isa = PBXGroup;
+			children = (
+				F806D33B24F91C7800672DFC /* LocalPushProtocol.swift */,
+			);
+			name = "Recovered References";
 			sourceTree = "<group>";
 		};
 /* End PBXGroup section */
@@ -1711,6 +1715,7 @@
 			buildActionMask = 2147483647;
 			files = (
 				242D21DA245C4BD8005DAEA8 /* NSInfoView.swift in Sources */,
+				F8F9EB7825133DBA00AC8D31 /* LocalPushProtocol.swift in Sources */,
 				242D21DB245C4BD8005DAEA8 /* NSAboutViewController.swift in Sources */,
 				242D21DC245C4BD8005DAEA8 /* DebugLog.swift in Sources */,
 				242D21DD245C4BD8005DAEA8 /* TracingManager.swift in Sources */,
@@ -1793,7 +1798,6 @@
 				242D2218245C4BD8005DAEA8 /* NSLoadingView.swift in Sources */,
 				242D2219245C4BD8005DAEA8 /* NSSendViewController.swift in Sources */,
 				242D221A245C4BD8005DAEA8 /* NSHomescreenViewController.swift in Sources */,
-				F806D33D24F91C7800672DFC /* LocalPushProtocol.swift in Sources */,
 				242D221B245C4BD8005DAEA8 /* FakePublishManager.swift in Sources */,
 				242D221C245C4BD8005DAEA8 /* NSDebugDatabaseUploadHelper.swift in Sources */,
 				8EF2A6E92490F1B6002263C3 /* NSSynchronizationStatusDetailController.swift in Sources */,
@@ -1884,6 +1888,7 @@
 				6E7C0D22242CE2100017C4F9 /* NSButton.swift in Sources */,
 				2485F4712455C5AE00C3D8C3 /* UIStateLogic.swift in Sources */,
 				6E33086824504BF400913B0E /* NSWhatToDoSymptomView.swift in Sources */,
+				F8F9EB7725133DBA00AC8D31 /* LocalPushProtocol.swift in Sources */,
 				24780B5E2431B5A9003BB26C /* TracingLocalPush.swift in Sources */,
 				F8BE32B524D1BDD00045AD86 /* NSTravelCountryTableViewCell.swift in Sources */,
 				DC702AFF243F6ED90066C773 /* UIColor+HEX.swift in Sources */,
@@ -1927,7 +1932,6 @@
 				245626A1245265340058D11F /* ConfigLoadOperation.swift in Sources */,
 				DC702B01243F6F640066C773 /* String+NS.swift in Sources */,
 				242D227B245D6557005DAEA8 /* Backend.swift in Sources */,
-				F806D33C24F91C7800672DFC /* LocalPushProtocol.swift in Sources */,
 				DC702B10243F6FAE0066C773 /* UBUserDefaultValue.swift in Sources */,
 				6E33086224503CFC00913B0E /* NSWhatToDoPositiveTestViewController.swift in Sources */,
 				8EB23D78245AF2C30073E83A /* RandomGenerators.swift in Sources */,
