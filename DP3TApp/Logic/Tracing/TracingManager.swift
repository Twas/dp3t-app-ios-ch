/*
 * Copyright (c) 2020 Ubique Innovation AG <https://www.ubique.ch>
 *
 * This Source Code Form is subject to the terms of the Mozilla Public
 * License, v. 2.0. If a copy of the MPL was not distributed with this
 * file, You can obtain one at https://mozilla.org/MPL/2.0/.
 *
 * SPDX-License-Identifier: MPL-2.0
 */

import DP3TSDK
import Foundation
import UIKit

#if DEBUG || RELEASE_DEV
    import UserNotifications
#endif

/// Glue code between SDK and UI. TracingManager is responsible for starting and stopping the SDK and update the interface via UIStateManager
class TracingManager: NSObject {
    let appId = "ch.admin.bag.dp3t"

    static let shared = TracingManager()

    let uiStateManager = UIStateManager()
    let databaseSyncer = DatabaseSyncer()

    let localPush: LocalPushProtocol

    #if ENABLE_LOGGING
        var loggingStorage: LoggingStorage?
    #endif

    init(localPush: LocalPushProtocol = TracingLocalPush.shared) {
        self.localPush = localPush
    }

    private(set) var isActivated: Bool = false {
        didSet {
            UIStateManager.shared.changedTracingActivated()
        }
    }

    func initialize() {
        do {
            let bucketBaseUrl = Environment.current.configService.baseURL
            let reportBaseUrl = Environment.current.publishService.baseURL
            // JWT is not supported for now since the backend keeps rotating the private key

            #if TEST_ENTITLEMENT
                let descriptor = ApplicationDescriptor(appId: appId,
                                                       bucketBaseUrl: bucketBaseUrl,
                                                       reportBaseUrl: reportBaseUrl,
                                                       jwtPublicKey: Environment.current.jwtPublicKey,
                                                       mode: .test)
            #else
                let descriptor = ApplicationDescriptor(appId: appId,
                                                       bucketBaseUrl: bucketBaseUrl,
                                                       reportBaseUrl: reportBaseUrl,
                                                       jwtPublicKey: Environment.current.jwtPublicKey)
            #endif

            #if ENABLE_OS_LOG
                DP3TTracing.loggingEnabled = true
            #else
                DP3TTracing.loggingEnabled = false
            #endif

            #if ENABLE_LOGGING
                // Set logging Storage
                loggingStorage = try? .init()
                #if DEBUG
                    DP3TTracing.loggingDelegate = self
                #else
                    DP3TTracing.loggingDelegate = loggingStorage
                #endif
            #endif

            DP3TTracing.activityDelegate = self

            try DP3TTracing.initialize(with: descriptor,
                                       urlSession: URLSession.certificatePinned,
                                       backgroundHandler: self)

        } catch {
            if let e = error as? DP3TTracingError {
                UIStateManager.shared.tracingStartError = e
            } else {
                UIStateManager.shared.tracingStartError = UnexpectedThrownError.startTracing(error: error)
            }
        }

        // Do not sync because applicationState is still .background
        updateStatus(shouldSync: false) { _ in
            self.uiStateManager.refresh()
        }
    }

    func requestTracingPermission(completion: @escaping (Error?) -> Void) {
        try? DP3TTracing.startTracing(completionHandler: completion)
    }

    func beginUpdatesAndTracing() {
        if UserStorage.shared.hasCompletedOnboarding, ConfigManager.allowTracing {
            do {
                try DP3TTracing.startTracing(completionHandler: { _ in
                    // When tracing is enabled trigger sync (for example after ENManager is initialized)
                    DatabaseSyncer.shared.forceSyncDatabase(completionHandler: nil)
                })
                UIStateManager.shared.tracingStartError = nil
            } catch DP3TTracingError.userAlreadyMarkedAsInfected {
                // Tracing should not start if the user is marked as infected
                UIStateManager.shared.tracingStartError = nil
            } catch {
                if let e = error as? DP3TTracingError {
                    UIStateManager.shared.tracingStartError = e
                } else {
                    UIStateManager.shared.tracingStartError = UnexpectedThrownError.startTracing(error: error)
                }
            }
        }

        updateStatus(shouldSync: false, completion: nil)
    }

    func endTracing() {
        DP3TTracing.stopTracing()
        localPush.removeSyncWarningTriggers()
    }

    func resetSDK() {
        // completely reset SDK
        try? DP3TTracing.reset()

        // reset debugi fake data to test UI reset
        #if ENABLE_STATUS_OVERRIDE
            UIStateManager.shared.overwrittenInfectionState = nil
        #endif
    }

    var isPositiveTestDeletable: Bool {
        DP3TTracing.isInfectionStatusResettable
    }

    func deletePositiveTest() {
        // reset infection status
        try? DP3TTracing.resetInfectionStatus()

        // reset debug fake data to test UI reset
        #if ENABLE_STATUS_OVERRIDE
            UIStateManager.shared.overwrittenInfectionState = nil
        #endif

        UIStateManager.shared.refresh()
    }

    func deleteReports() {
        // delete all visible messages
        try? DP3TTracing.resetExposureDays()

        // reset debug fake data to test UI reset
        #if ENABLE_STATUS_OVERRIDE
            UIStateManager.shared.overwrittenInfectionState = nil
        #endif

        UIStateManager.shared.refresh()
    }

    func userHasCompletedOnboarding() {
        do {
            if ConfigManager.allowTracing {
                try DP3TTracing.startTracing()
            }
            UIStateManager.shared.tracingStartError = nil
        } catch DP3TTracingError.userAlreadyMarkedAsInfected {
            // Tracing should not start if the user is marked as infected
            UIStateManager.shared.tracingStartError = nil
        } catch {
            if let e = error as? DP3TTracingError {
                UIStateManager.shared.tracingStartError = e
            } else {
                UIStateManager.shared.tracingStartError = UnexpectedThrownError.startTracing(error: error)
            }
        }

        updateStatus(completion: nil)
    }

    func updateStatus(shouldSync: Bool = true, completion: ((CodedError?) -> Void)?) {
        DP3TTracing.status { [weak self] result in
            guard let self = self else { return }
            switch result {
            case let .failure(e):
                UIStateManager.shared.updateError = e
                completion?(e)
            case let .success(st):

                UIStateManager.shared.blockUpdate {
                    UIStateManager.shared.updateError = nil
                    UIStateManager.shared.tracingState = st
                    UIStateManager.shared.trackingState = st.trackingState
                }

                completion?(nil)

                // schedule local push if exposed
                self.localPush.scheduleExposureNotificationsIfNeeded(identifierProvider: st)
            }
            DP3TTracing.delegate = self
        }
        if shouldSync {
            DatabaseSyncer.shared.syncDatabaseIfNeeded()
        }
    }
}

extension TracingManager: DP3TTracingDelegate {
    func DP3TTracingStateChanged(_ state: TracingState) {
        DispatchQueue.main.async {
            UIStateManager.shared.blockUpdate {
                UIStateManager.shared.updateError = nil
                UIStateManager.shared.tracingState = state
                UIStateManager.shared.trackingState = state.trackingState
            }
        }
        // schedule local push if exposed
        localPush.scheduleExposureNotificationsIfNeeded(identifierProvider: state)

<<<<<<< HEAD
        // update tracing error states if needed
        localPush.handleTracingState(state.trackingState)
=======
        isActivated = state.trackingState == .active
>>>>>>> 5e60b243
    }
}

extension TracingManager: DP3TBackgroundHandler {
    func didScheduleBackgrounTask() {
        #if ENABLE_SYNC_LOGGING
            NSSynchronizationPersistence.shared?.appendLog(eventType: .scheduled, date: Date(), payload: nil)
        #endif
    }

    func performBackgroundTasks(completionHandler: @escaping (Bool) -> Void) {
        #if DEBUG || RELEASE_DEV
            let center = UNUserNotificationCenter.current()
            let content = UNMutableNotificationContent()
            content.title = "Debug"
            content.body = "Backgroundtask got triggered at \(Date().description)"
            content.sound = UNNotificationSound.default
            let trigger = UNTimeIntervalNotificationTrigger(timeInterval: 1, repeats: false)
            let request = UNNotificationRequest(identifier: UUID().uuidString, content: content, trigger: trigger)
            center.add(request)
        #endif

        // wait another 2 days befor warning
        localPush.resetBackgroundTaskWarningTriggers()

        let queue = OperationQueue()

        let group = DispatchGroup()

        let configOperation = ConfigLoadOperation()
        group.enter()
        configOperation.completionBlock = {
            group.leave()
        }

        group.enter()
        let fakePublishOperation = FakePublishManager.shared.runTask {
            group.leave()
        }

        group.enter()
        DP3TTracing.status { [weak self] result in
            guard let self = self else { return }
            switch result {
            case .failure:
                break
            case let .success(state):
                self.localPush.handleTracingState(state.trackingState)
            }
            group.leave()
        }

        NSSynchronizationPersistence.shared?.removeLogsBefore14Days()

        queue.addOperation(configOperation)

        group.notify(queue: .global(qos: .background)) {
            completionHandler(!configOperation.isCancelled && !fakePublishOperation.isCancelled)
        }
    }
}

#if DEBUG
    extension TracingManager: LoggingDelegate {
        func log(_ string: String, type: OSLogType) {
            print(string)
            #if ENABLE_LOGGING
                loggingStorage?.log(string, type: type)
            #endif
        }
    }
#endif

extension TracingManager: ActivityDelegate {
    func syncCompleted(totalRequest: Int, errors: [DP3TTracingError]) {
        let encoding = Array("ABCDEFGHIJKLMNOPQRSTUVWXYZ")

        let numberOfSuccess = totalRequest - errors.count
        var numberOfInstantErrors: Int = 0
        var numberOfDelayedErrors: Int = 0

        for e in errors {
            switch e {
            case let .networkingError(error: wrappedError):
                switch wrappedError {
                case let DP3TNetworkingError.networkSessionError(netErr as NSError) where netErr.code == -999 && netErr.domain == NSURLErrorDomain:
                    numberOfDelayedErrors += 1 // If error is certificate
                case DP3TNetworkingError.networkSessionError:
                    numberOfDelayedErrors += 1 // If error is networking
                case let .HTTPFailureResponse(status: status, data: _) where status == 502 || status == 503:
                    numberOfDelayedErrors += 1 // If error is 502 || 503
                default:
                    numberOfInstantErrors += 1
                }
            case .cancelled:
                numberOfDelayedErrors += 1
            default:
                numberOfInstantErrors += 1
            }
        }

        var payload = String(encoding[min(numberOfInstantErrors, encoding.count - 1)])
        payload += String(encoding[min(numberOfDelayedErrors, encoding.count - 1)])
        payload += String(encoding[min(numberOfSuccess, encoding.count - 1)])
        NSSynchronizationPersistence.shared?.appendLog(eventType: .sync, date: Date(), payload: payload)
    }

    func fakeRequestCompleted(result: Result<Int, DP3TNetworkingError>) {
        #if ENABLE_SYNC_LOGGING
            var payload: String?
            switch result {
            case let .success(code):
                payload = "\(code)"
            case let .failure(error):
                payload = "\(error.errorCode) \(error.errorDescription ?? "")"
            }
            NSSynchronizationPersistence.shared?.appendLog(eventType: .fakeRequest, date: Date(), payload: payload)
        #endif
    }

    func outstandingKeyUploadCompleted(result: Result<Int, DP3TNetworkingError>) {
        #if ENABLE_SYNC_LOGGING
            var payload: String?
            switch result {
            case let .success(code):
                payload = "\(code)"
            case let .failure(error):
                payload = "\(error.errorCode) \(error.errorDescription ?? "")"
            }
            NSSynchronizationPersistence.shared?.appendLog(eventType: .nextDayKeyUpload, date: Date(), payload: payload)
        #endif
    }
}<|MERGE_RESOLUTION|>--- conflicted
+++ resolved
@@ -226,12 +226,10 @@
         // schedule local push if exposed
         localPush.scheduleExposureNotificationsIfNeeded(identifierProvider: state)
 
-<<<<<<< HEAD
+        isActivated = state.trackingState == .active
+
         // update tracing error states if needed
         localPush.handleTracingState(state.trackingState)
-=======
-        isActivated = state.trackingState == .active
->>>>>>> 5e60b243
     }
 }
 
