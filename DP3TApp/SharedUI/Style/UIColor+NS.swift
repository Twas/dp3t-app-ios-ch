/*
 * Copyright (c) 2020 Ubique Innovation AG <https://www.ubique.ch>
 *
 * This Source Code Form is subject to the terms of the Mozilla Public
 * License, v. 2.0. If a copy of the MPL was not distributed with this
 * file, You can obtain one at https://mozilla.org/MPL/2.0/.
 *
 * SPDX-License-Identifier: MPL-2.0
 */

import UIKit

extension UIColor {
    public static var ns_red: UIColor = UIColor(ub_hexString: "#e20008")!

    // MARK: - Text color

    public static var ns_text: UIColor {
        return UIColor.setColorsForTheme(lightColor: UIColor.ns_defaultTextColor, darkColor: UIColor.white)
    }

    public static var ns_defaultTextColor = UIColor.setColorsForTheme(
        lightColor: UIColor.ns_darkBlueBackground.withHighContrastColor(color: .black),
        darkColor: UIColor.white
    )

    public static var ns_gray = UIColor(ub_hexString: "#dadada")!

    public static var ns_blue = UIColor(ub_hexString: "#5094bf")!.withHighContrastColor(color: UIColor(ub_hexString: "#2769a3")!)
    public static var ns_lightBlue = UIColor(ub_hexString: "#00a7d4")!.withHighContrastColor(color: UIColor(ub_hexString: "#59738A")!)
    public static var ns_blueBackground: UIColor {
        return UIColor.setColorsForTheme(lightColor: UIColor(ub_hexString: "#eff5f9")!, darkColor: .ns_darkModeBackground2)
    }

    public static var ns_green = UIColor.setColorsForTheme(
        lightColor: UIColor(ub_hexString: "#009e89")!.withHighContrastColor(color: UIColor(ub_hexString: "#007363")!),
        darkColor: UIColor(ub_hexString: "#009e89")!
    )

    public static var ns_purple = UIColor(ub_hexString: "#8d6a9f")!.withHighContrastColor(color: UIColor(ub_hexString: "#6e3f86")!)
<<<<<<< HEAD
    public static var ns_purpleBackground = UIColor(ub_hexString: "#f3f0f5")!
    public static var ns_purpleText = UIColor(ub_hexString: "#4e487b")!
=======
    public static var ns_greenBackground: UIColor {
        return UIColor.setColorsForTheme(lightColor: UIColor(ub_hexString: "#e5f8f6")!, darkColor: .ns_darkModeBackground2)
    }
>>>>>>> 5e60b243

    public static var ns_purpleBackground = UIColor.setColorsForTheme(lightColor: UIColor(ub_hexString: "#f3f0f5")!, darkColor: .ns_darkModeBackground2)
    public static var ns_darkBlueBackground = UIColor(ub_hexString: "#4a4969")!

    public static var ns_darkModeBackground2 = UIColor(ub_hexString: "#16161A")!

    static var ns_background: UIColor {
        return UIColor.setColorsForTheme(lightColor: UIColor.white, darkColor: UIColor.black)
    }

    static var ns_moduleBackground: UIColor {
        return UIColor.setColorsForTheme(lightColor: UIColor.white, darkColor: UIColor(ub_hexString: "#1E1E23")!)
    }

    static var ns_backgroundSecondary: UIColor {
        return UIColor.setColorsForTheme(lightColor: UIColor(ub_hexString: "#f7f7f7")!, darkColor: UIColor(ub_hexString: "#16161a")!)
    }

    static var ns_backgroundTertiary: UIColor {
        return UIColor.setColorsForTheme(lightColor: UIColor(ub_hexString: "#efefef")!, darkColor: UIColor(ub_hexString: "#1E1E23")!)
    }

    static var ns_disabledButtonBackground: UIColor {
        return UIColor.setColorsForTheme(lightColor: UIColor.black.withAlphaComponent(0.15), darkColor: UIColor(ub_hexString: "#1e1e23")!)
    }

    static var ns_disclaimerIconColor: UIColor {
        return UIColor.setColorsForTheme(lightColor: UIColor.black, darkColor: UIColor.white)
    }

    public static var ns_backgroundDark = UIColor(ub_hexString: "#cdcdd0")!.withHighContrastColor(color: .black)

    // MARK: - Splashscreen

    public static var ns_backgroundOnboardingSplashscreen = UIColor(ub_hexString: "#07a0e2")!

    // MARK: - UIAccessibility Contrast extension

    func withHighContrastColor(color: UIColor) -> UIColor {
        return UIColor { _ in UIAccessibility.isDarkerSystemColorsEnabled ? color : self }
    }

    public static var ns_line = UIColor.setColorsForTheme(lightColor: UIColor(ub_hexString: "#ecebeb")!, darkColor: .ns_darkModeBackground2)

    public static var ns_dividerColor: UIColor = .setColorsForTheme(lightColor: UIColor(ub_hexString: "#e6e6e6")!, darkColor: .black)

    // MARK: - Theme colors, self updating

    static func setColorsForTheme(lightColor: UIColor, darkColor: UIColor) -> UIColor {
        return UIColor { (traits) -> UIColor in
            // Return one of two colors depending on light or dark mode
            traits.userInterfaceStyle == .dark ?
                darkColor :
                lightColor
        }
    }

    // MARK: - Deprecated colors

    // background of views
    public static var ns_background_highlighted: UIColor {
        return UIColor.setColorsForTheme(lightColor: UIColor(ub_hexString: "#f9f9f9")!,
                                         darkColor: UIColor.ns_darkModeBackground2.withAlphaComponent(0.8))
    }

    public static var ns_text_secondary = UIColor(ub_hexString: "#e6e6e6")!
}<|MERGE_RESOLUTION|>--- conflicted
+++ resolved
@@ -38,14 +38,10 @@
     )
 
     public static var ns_purple = UIColor(ub_hexString: "#8d6a9f")!.withHighContrastColor(color: UIColor(ub_hexString: "#6e3f86")!)
-<<<<<<< HEAD
-    public static var ns_purpleBackground = UIColor(ub_hexString: "#f3f0f5")!
     public static var ns_purpleText = UIColor(ub_hexString: "#4e487b")!
-=======
     public static var ns_greenBackground: UIColor {
         return UIColor.setColorsForTheme(lightColor: UIColor(ub_hexString: "#e5f8f6")!, darkColor: .ns_darkModeBackground2)
     }
->>>>>>> 5e60b243
 
     public static var ns_purpleBackground = UIColor.setColorsForTheme(lightColor: UIColor(ub_hexString: "#f3f0f5")!, darkColor: .ns_darkModeBackground2)
     public static var ns_darkBlueBackground = UIColor(ub_hexString: "#4a4969")!
