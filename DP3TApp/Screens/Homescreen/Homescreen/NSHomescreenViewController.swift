/*
 * Copyright (c) 2020 Ubique Innovation AG <https://www.ubique.ch>
 *
 * This Source Code Form is subject to the terms of the Mozilla Public
 * License, v. 2.0. If a copy of the MPL was not distributed with this
 * file, You can obtain one at https://mozilla.org/MPL/2.0/.
 *
 * SPDX-License-Identifier: MPL-2.0
 */

import SnapKit
import UIKit

class NSHomescreenViewController: NSTitleViewScrollViewController {
    // MARK: - Views

    private let infoBoxView = HomescreenInfoBoxView()
    private let handshakesModuleView = NSBegegnungenModuleView()
    private let meldungView = NSMeldungView()

    private let whatToDoSymptomsButton = NSWhatToDoButton(title: "whattodo_title_symptoms".ub_localized, subtitle: "whattodo_subtitle_symptoms".ub_localized, image: UIImage(named: "illu-symptome"))

    private let whatToDoPositiveTestButton = NSWhatToDoButton(title: "whattodo_title_positivetest".ub_localized, subtitle: "whattodo_subtitle_positivetest".ub_localized, image: UIImage(named: "illu-positiv-getestet"))

    private let debugScreenButton = NSButton(title: "debug_settings_title".ub_localized, style: .outlineUppercase(.ns_red))

    private var lastState: UIStateModel = .init()

    private let appTitleView = NSAppTitleView()

    // MARK: - View

    override init() {
        super.init()

        titleView = appTitleView
        title = "app_name".ub_localized

        tabBarItem.image = UIImage(named: "ic-tracing")
        tabBarItem.title = "tab_tracing_title".ub_localized

        // always load view at init, even if app starts at meldungen detail
        loadViewIfNeeded()
    }

    // MARK: - View

    override func viewDidLoad() {
        super.viewDidLoad()
        view.backgroundColor = .ns_backgroundSecondary

        setupLayout()

        meldungView.touchUpCallback = { [weak self] in
            guard let strongSelf = self else { return }
            strongSelf.presentMeldungenDetail()
        }

        UIStateManager.shared.addObserver(self, block: { [weak self] state in
            guard let strongSelf = self else { return }
            strongSelf.updateState(state)
        })

        handshakesModuleView.touchUpCallback = { [weak self] in
            guard let strongSelf = self else { return }
            strongSelf.presentBegegnungenDetail()
        }

        whatToDoPositiveTestButton.touchUpCallback = { [weak self] in
            guard let strongSelf = self else { return }
            strongSelf.presentWhatToDoPositiveTest()
        }

        whatToDoSymptomsButton.touchUpCallback = { [weak self] in
            guard let strongSelf = self else { return }
            strongSelf.presentWhatToDoSymptoms()
        }

        // Ensure that Screen builds without animation if app not started on homescreen
        DispatchQueue.main.asyncAfter(deadline: .now() + 1.0) {
            self.finishTransition?()
            self.finishTransition = nil
        }
    }

    override func viewWillAppear(_ animated: Bool) {
        super.viewWillAppear(animated)

        appTitleView.changeBackgroundRandomly()
        UIStateManager.shared.refresh()

        if !UserStorage.shared.hasCompletedOnboarding {
            let v = UIView()
            v.backgroundColor = .ns_background
            view.addSubview(v)
            v.snp.makeConstraints { make in
                make.edges.equalToSuperview()
            }

            DispatchQueue.main.asyncAfter(deadline: .now() + 2.0) {
                UIView.animate(withDuration: 0.5) {
                    v.alpha = 0.0
                    v.isUserInteractionEnabled = false
                }
            }
        }
    }

    override func viewDidAppear(_ animated: Bool) {
        super.viewDidAppear(animated)

        finishTransition?()
        finishTransition = nil
    }

    private var finishTransition: (() -> Void)?

    // MARK: - Setup

    private func setupLayout() {
        // navigation bar
        let image = UIImage(named: "ic-info-outline")
        navigationItem.rightBarButtonItem = UIBarButtonItem(image: image, landscapeImagePhone: image, style: .plain, target: self, action: #selector(infoButtonPressed))
        navigationItem.rightBarButtonItem?.tintColor = .ns_blue
        navigationItem.rightBarButtonItem?.accessibilityLabel = "accessibility_info_button".ub_localized

        // other views
        stackScrollView.addArrangedView(infoBoxView)

        stackScrollView.addArrangedView(handshakesModuleView)
        stackScrollView.addSpacerView(NSPadding.large)

        stackScrollView.addArrangedView(meldungView)
        stackScrollView.addSpacerView(2.0 * NSPadding.large)

        stackScrollView.addArrangedView(whatToDoSymptomsButton)
        stackScrollView.addSpacerView(NSPadding.large + NSPadding.medium)
        stackScrollView.addArrangedView(whatToDoPositiveTestButton)
        stackScrollView.addSpacerView(2.0 * NSPadding.large)

        #if ENABLE_TESTING
            #if ENABLE_STATUS_OVERRIDE
                // DEBUG version for testing
                var previewWarningViewModel = NSInfoBoxView.ViewModel(title: "preview_warning_title".ub_localized,
                                                                      subText: "preview_warning_text".ub_localized,
                                                                      titleColor: .gray,
                                                                      subtextColor: .gray)
                previewWarningViewModel.image = UIImage(named: "ic-error")!
                let previewWarning = NSInfoBoxView(viewModel: previewWarningViewModel)
                stackScrollView.addArrangedView(previewWarning)

                stackScrollView.addSpacerView(NSPadding.large)
            #endif

            let debugScreenContainer = UIView()

            if Environment.current != Environment.prod {
                debugScreenContainer.addSubview(debugScreenButton)
                debugScreenButton.snp.makeConstraints { make in
                    make.left.right.lessThanOrEqualToSuperview().inset(NSPadding.medium)
                    make.top.bottom.centerX.equalToSuperview()
                }

                debugScreenButton.touchUpCallback = { [weak self] in
                    guard let strongSelf = self else { return }
                    strongSelf.presentDebugScreen()
                }

                stackScrollView.addArrangedView(debugScreenContainer)

                stackScrollView.addSpacerView(NSPadding.large)
            }
            debugScreenContainer.alpha = 0
        #endif

        #if ENABLE_LOGGING
            let uploadDBContainer = UIView()
            uploadDBContainer.addSubview(uploadDBButton)
            uploadDBButton.snp.makeConstraints { make in
                make.left.right.lessThanOrEqualToSuperview().inset(NSPadding.medium)
                make.top.bottom.centerX.equalToSuperview()
            }

            uploadDBButton.touchUpCallback = { [weak self] in
                guard let strongSelf = self else { return }
                strongSelf.uploadDatabaseForDebugPurposes()
            }

            stackScrollView.addArrangedView(uploadDBContainer)

            stackScrollView.addSpacerView(NSPadding.large)
            uploadDBContainer.alpha = 0
        #endif
        // End DEBUG version for testing

        handshakesModuleView.alpha = 0
        meldungView.alpha = 0
        whatToDoSymptomsButton.alpha = 0
        whatToDoPositiveTestButton.alpha = 0

        finishTransition = {
            UIView.animate(withDuration: 0.8, delay: 0.0, usingSpringWithDamping: 0.7, initialSpringVelocity: 0.0, options: [.allowUserInteraction], animations: {
                self.view.layoutIfNeeded()
            }, completion: nil)

            UIView.animate(withDuration: 0.3, delay: 0.35, options: [.allowUserInteraction], animations: {
                self.handshakesModuleView.alpha = 1
            }, completion: nil)

            UIView.animate(withDuration: 0.3, delay: 0.5, options: [.allowUserInteraction], animations: {
                self.meldungView.alpha = 1
            }, completion: nil)

            UIView.animate(withDuration: 0.3, delay: 0.65, options: [.allowUserInteraction], animations: {
                self.whatToDoSymptomsButton.alpha = 1
            }, completion: nil)

            UIView.animate(withDuration: 0.3, delay: 0.7, options: [.allowUserInteraction], animations: {
                self.whatToDoPositiveTestButton.alpha = 1
            }, completion: nil)

            #if ENABLE_TESTING
                UIView.animate(withDuration: 0.3, delay: 0.7, options: [.allowUserInteraction], animations: {
                    debugScreenContainer.alpha = 1
                }, completion: nil)
            #endif

            #if ENABLE_LOGGING
                UIView.animate(withDuration: 0.3, delay: 0.7, options: [.allowUserInteraction], animations: {
                    uploadDBContainer.alpha = 1
                }, completion: nil)
            #endif
        }
    }

    func updateState(_ state: UIStateModel) {
        appTitleView.uiState = state.homescreen.header
        handshakesModuleView.uiState = state.homescreen.begegnungen
<<<<<<< HEAD

        meldungView.uiState = state.homescreen.meldungen
=======
        meldungView.uiState = state.homescreen
>>>>>>> 912d4efb

        let isInfected = state.homescreen.meldungen.meldung == .infected
        whatToDoSymptomsButton.isHidden = isInfected
        whatToDoPositiveTestButton.isHidden = isInfected

        infoBoxView.uiState = state.homescreen.infoBox

        if let infoId = state.homescreen.infoBox?.infoId,
            state.homescreen.infoBox?.isDismissible == true {
            infoBoxView.closeButtonTouched = { [weak infoBoxView] in
                NSInfoBoxVisibilityManager.shared.dismissedInfoBoxIds.append(infoId)
                UIView.animate(withDuration: 0.3) {
                    infoBoxView?.isHidden = true
                }
            }
        }

        infoBoxView.isHidden = state.homescreen.infoBox == nil

        lastState = state
    }

    // MARK: - Details

    private func presentBegegnungenDetail() {
        navigationController?.pushViewController(NSBegegnungenDetailViewController(initialState: lastState.begegnungenDetail), animated: true)
    }

    func presentMeldungenDetail(animated: Bool = true) {
        navigationController?.pushViewController(NSMeldungenDetailViewController(), animated: animated)
    }

    #if ENABLE_TESTING
        private func presentDebugScreen() {
            navigationController?.pushViewController(NSDebugscreenViewController(), animated: true)
        }
    #endif

    private func presentWhatToDoPositiveTest() {
        navigationController?.pushViewController(NSWhatToDoPositiveTestViewController(), animated: true)
    }

    private func presentWhatToDoSymptoms() {
        navigationController?.pushViewController(NSWhatToDoSymptomViewController(), animated: true)
    }

    @objc private func infoButtonPressed() {
        present(NSNavigationController(rootViewController: NSAboutViewController()), animated: true)
    }

    #if ENABLE_LOGGING
        private let uploadDBButton = NSButton(title: "Upload DB to server", style: .outlineUppercase(.ns_red))
        private let uploadHelper = NSDebugDatabaseUploadHelper()
        private func uploadDatabaseForDebugPurposes() {
            let alert = UIAlertController(title: "Username", message: nil, preferredStyle: .alert)
            alert.addTextField { $0.text = "" }
            alert.addAction(UIAlertAction(title: "Upload", style: .default, handler: { [weak alert, weak self] _ in
                let username = alert?.textFields?.first?.text ?? ""
                self?.uploadDB(with: username)
            }))
            alert.addAction(UIAlertAction(title: "Cancel", style: .cancel, handler: nil))
            present(alert, animated: true, completion: nil)
        }

        private func uploadDB(with username: String) {
            let loading = UIAlertController(title: "Uploading...", message: "Please wait", preferredStyle: .alert)
            present(loading, animated: true)

            uploadHelper.uploadDatabase(username: username) { result in
                let alert: UIAlertController
                switch result {
                case .success:
                    alert = UIAlertController(title: "Upload successful", message: nil, preferredStyle: .alert)
                case let .failure(error):
                    alert = UIAlertController(title: "Upload failed", message: error.message, preferredStyle: .alert)
                }

                alert.addAction(UIAlertAction(title: "Ok", style: .default, handler: nil))
                loading.dismiss(animated: false) {
                    self.present(alert, animated: false)
                }
            }
        }
    #endif
}<|MERGE_RESOLUTION|>--- conflicted
+++ resolved
@@ -236,12 +236,7 @@
     func updateState(_ state: UIStateModel) {
         appTitleView.uiState = state.homescreen.header
         handshakesModuleView.uiState = state.homescreen.begegnungen
-<<<<<<< HEAD
-
-        meldungView.uiState = state.homescreen.meldungen
-=======
         meldungView.uiState = state.homescreen
->>>>>>> 912d4efb
 
         let isInfected = state.homescreen.meldungen.meldung == .infected
         whatToDoSymptomsButton.isHidden = isInfected
