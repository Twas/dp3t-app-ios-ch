--- conflicted
+++ resolved
@@ -235,13 +235,8 @@
 
     func updateState(_ state: UIStateModel) {
         appTitleView.uiState = state.homescreen.header
-<<<<<<< HEAD
         handshakesModuleView.uiState = state.homescreen.encounters
-        reportsView.uiState = state.homescreen.reports
-=======
-        handshakesModuleView.uiState = state.homescreen.begegnungen
-        meldungView.uiState = state.homescreen
->>>>>>> 8bbdabfe
+        reportsView.uiState = state.homescreen
 
         let isInfected = state.homescreen.reports.report == .infected
         whatToDoSymptomsButton.isHidden = isInfected
