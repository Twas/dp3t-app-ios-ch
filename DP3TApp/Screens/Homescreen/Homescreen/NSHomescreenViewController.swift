/*
 * Copyright (c) 2020 Ubique Innovation AG <https://www.ubique.ch>
 *
 * This Source Code Form is subject to the terms of the Mozilla Public
 * License, v. 2.0. If a copy of the MPL was not distributed with this
 * file, You can obtain one at https://mozilla.org/MPL/2.0/.
 *
 * SPDX-License-Identifier: MPL-2.0
 */

import SnapKit
import UIKit

class NSHomescreenViewController: NSTitleViewScrollViewController {
    // MARK: - Views

    private let infoBoxView = HomescreenInfoBoxView()

    private let handshakesModuleView = NSEncountersModuleView()

    private let reportsView = NSReportsModuleView()

    private let travelView = NSTravelModuleView()

    private let whatToDoSymptomsButton = NSWhatToDoButton(title: "whattodo_title_symptoms".ub_localized, subtitle: "whattodo_subtitle_symptoms".ub_localized, image: UIImage(named: "illu-symptoms"))

    private let whatToDoPositiveTestButton = NSWhatToDoButton(title: "whattodo_title_positivetest".ub_localized, subtitle: "whattodo_subtitle_positivetest".ub_localized, image: UIImage(named: "illu-tested-positive"))

    private let debugScreenButton = NSButton(title: "debug_settings_title".ub_localized, style: .outlineUppercase(.ns_red))

    private var lastState: UIStateModel = .init()

    private let appTitleView = NSAppTitleView()

    // MARK: - View

    override init() {
        super.init()

        titleView = appTitleView
        title = "app_name".ub_localized

        tabBarItem.image = UIImage(named: "ic-tracing")
        tabBarItem.title = "tab_tracing_title".ub_localized

        // always load view at init, even if app starts at reports detail
        loadViewIfNeeded()
    }

    // MARK: - View

    override func viewDidLoad() {
        super.viewDidLoad()
        view.backgroundColor = .setColorsForTheme(lightColor: .ns_backgroundSecondary, darkColor: .ns_background)

        setupLayout()

        reportsView.touchUpCallback = { [weak self] in
            guard let self = self else { return }
            self.presentReportsDetail()
        }

        travelView.touchUpCallback = { [weak self] in
            guard let self = self else { return }
            self.presentTravelDetail()
        }

        UIStateManager.shared.addObserver(self, block: { [weak self] state in
            guard let self = self else { return }
            self.updateState(state)
        })

        handshakesModuleView.touchUpCallback = { [weak self] in
            guard let self = self else { return }
            self.presentEncountersDetail()
        }

        whatToDoPositiveTestButton.touchUpCallback = { [weak self] in
            guard let self = self else { return }
            self.presentWhatToDoPositiveTest()
        }

        whatToDoSymptomsButton.touchUpCallback = { [weak self] in
            guard let self = self else { return }
            self.presentWhatToDoSymptoms()
        }

        // Ensure that Screen builds without animation if app not started on homescreen
        DispatchQueue.main.asyncAfter(deadline: .now() + 1.0) {
            self.finishTransition?()
            self.finishTransition = nil
        }
    }

    override func viewWillAppear(_ animated: Bool) {
        super.viewWillAppear(animated)

        appTitleView.changeBackgroundRandomly()
        UIStateManager.shared.refresh()

        if !UserStorage.shared.hasCompletedOnboarding {
            let v = UIView()
            v.backgroundColor = .ns_background
            view.addSubview(v)
            v.snp.makeConstraints { make in
                make.edges.equalToSuperview()
            }

            DispatchQueue.main.asyncAfter(deadline: .now() + 2.0) {
                UIView.animate(withDuration: 0.5) {
                    v.alpha = 0.0
                    v.isUserInteractionEnabled = false
                }
            }
        }
    }

    override func viewDidAppear(_ animated: Bool) {
        super.viewDidAppear(animated)

        finishTransition?()
        finishTransition = nil
    }

    private var finishTransition: (() -> Void)?

    // MARK: - Setup

    private func setupLayout() {
        // navigation bar
        let image = UIImage(named: "ic-info-outline")
        navigationItem.rightBarButtonItem = UIBarButtonItem(image: image, landscapeImagePhone: image, style: .plain, target: self, action: #selector(infoButtonPressed))
        navigationItem.rightBarButtonItem?.tintColor = .ns_blue
        navigationItem.rightBarButtonItem?.accessibilityLabel = "accessibility_info_button".ub_localized

        // other views
        stackScrollView.addArrangedView(infoBoxView)

        stackScrollView.addArrangedView(handshakesModuleView)
        stackScrollView.addSpacerView(NSPadding.large)

        stackScrollView.addArrangedView(reportsView)
        stackScrollView.addSpacerView(NSPadding.large)

        #if ENABLE_INTERNATIONALIZATION
            stackScrollView.addArrangedView(travelView)
            stackScrollView.addSpacerView(2.0 * NSPadding.large)
        #endif

        stackScrollView.addArrangedView(whatToDoSymptomsButton)
        stackScrollView.addSpacerView(NSPadding.large + NSPadding.medium)
        stackScrollView.addArrangedView(whatToDoPositiveTestButton)
        stackScrollView.addSpacerView(2.0 * NSPadding.large)

        #if ENABLE_TESTING
            #if ENABLE_STATUS_OVERRIDE
                // DEBUG version for testing
                var previewWarningViewModel = NSInfoBoxView.ViewModel(title: "preview_warning_title".ub_localized,
                                                                      subText: "preview_warning_text".ub_localized,
                                                                      titleColor: .gray,
                                                                      subtextColor: .gray)
                previewWarningViewModel.image = UIImage(named: "ic-error")!
                let previewWarning = NSInfoBoxView(viewModel: previewWarningViewModel)
                stackScrollView.addArrangedView(previewWarning)

                stackScrollView.addSpacerView(NSPadding.large)
            #endif

            let debugScreenContainer = UIView()

            debugScreenContainer.addSubview(debugScreenButton)
            debugScreenButton.snp.makeConstraints { make in
                make.left.right.lessThanOrEqualToSuperview().inset(NSPadding.medium)
                make.top.bottom.centerX.equalToSuperview()
            }

<<<<<<< HEAD
                debugScreenButton.touchUpCallback = { [weak self] in
                    guard let self = self else { return }
                    self.presentDebugScreen()
                }
=======
            debugScreenButton.touchUpCallback = { [weak self] in
                guard let strongSelf = self else { return }
                strongSelf.presentDebugScreen()
            }
>>>>>>> 5e60b243

            stackScrollView.addArrangedView(debugScreenContainer)

            stackScrollView.addSpacerView(NSPadding.large)

            debugScreenContainer.alpha = 0
        #endif

        #if ENABLE_LOGGING
            let uploadDBContainer = UIView()
            uploadDBContainer.addSubview(uploadDBButton)
            uploadDBButton.snp.makeConstraints { make in
                make.left.right.lessThanOrEqualToSuperview().inset(NSPadding.medium)
                make.top.bottom.centerX.equalToSuperview()
            }

            uploadDBButton.touchUpCallback = { [weak self] in
                guard let self = self else { return }
                self.uploadDatabaseForDebugPurposes()
            }

            stackScrollView.addArrangedView(uploadDBContainer)

            stackScrollView.addSpacerView(NSPadding.large)
            uploadDBContainer.alpha = 0
        #endif
        // End DEBUG version for testing

        handshakesModuleView.alpha = 0
        reportsView.alpha = 0
        travelView.alpha = 0
        whatToDoSymptomsButton.alpha = 0
        whatToDoPositiveTestButton.alpha = 0

        finishTransition = {
            UIView.animate(withDuration: 0.8, delay: 0.0, usingSpringWithDamping: 0.7, initialSpringVelocity: 0.0, options: [.allowUserInteraction], animations: {
                self.view.layoutIfNeeded()
            }, completion: nil)

            UIView.animate(withDuration: 0.3, delay: 0.35, options: [.allowUserInteraction], animations: {
                self.handshakesModuleView.alpha = 1
            }, completion: nil)

            UIView.animate(withDuration: 0.3, delay: 0.5, options: [.allowUserInteraction], animations: {
                self.reportsView.alpha = 1
            }, completion: nil)

            #if ENABLE_INTERNATIONALIZATION
                UIView.animate(withDuration: 0.3, delay: 0.65, options: [.allowUserInteraction], animations: {
                    self.travelView.alpha = 1
                }, completion: nil)
            #endif

            UIView.animate(withDuration: 0.3, delay: 0.7, options: [.allowUserInteraction], animations: {
                self.whatToDoSymptomsButton.alpha = 1
            }, completion: nil)

            UIView.animate(withDuration: 0.3, delay: 0.75, options: [.allowUserInteraction], animations: {
                self.whatToDoPositiveTestButton.alpha = 1
            }, completion: nil)

            #if ENABLE_TESTING
                UIView.animate(withDuration: 0.3, delay: 0.7, options: [.allowUserInteraction], animations: {
                    debugScreenContainer.alpha = 1
                }, completion: nil)
            #endif

            #if ENABLE_LOGGING
                UIView.animate(withDuration: 0.3, delay: 0.7, options: [.allowUserInteraction], animations: {
                    uploadDBContainer.alpha = 1
                }, completion: nil)
            #endif
        }
    }

    func updateState(_ state: UIStateModel) {
        appTitleView.uiState = state.homescreen.header
        handshakesModuleView.uiState = state.homescreen.encounters
        reportsView.uiState = state.homescreen

        let isInfected = state.homescreen.reports.report == .infected
        whatToDoSymptomsButton.isHidden = isInfected
        whatToDoPositiveTestButton.isHidden = isInfected

        infoBoxView.uiState = state.homescreen.infoBox

        if let infoId = state.homescreen.infoBox?.infoId,
            state.homescreen.infoBox?.isDismissible == true {
            infoBoxView.closeButtonTouched = { [weak infoBoxView] in
                NSInfoBoxVisibilityManager.shared.dismissedInfoBoxIds.append(infoId)
                UIView.animate(withDuration: 0.3) {
                    infoBoxView?.isHidden = true
                }
            }
        }

        infoBoxView.isHidden = state.homescreen.infoBox == nil

        lastState = state
    }

    // MARK: - Details

    private func presentEncountersDetail() {
        navigationController?.pushViewController(NSEncountersDetailViewController(initialState: lastState.encountersDetail), animated: true)
    }

    func presentReportsDetail(animated: Bool = true) {
        navigationController?.pushViewController(NSReportsDetailViewController(), animated: animated)
    }

    func presentTravelDetail(animated: Bool = true) {
        navigationController?.pushViewController(NSTravelDetailViewController(), animated: animated)
    }

    #if ENABLE_TESTING
        private func presentDebugScreen() {
            navigationController?.pushViewController(NSDebugscreenViewController(), animated: true)
        }
    #endif

    private func presentWhatToDoPositiveTest() {
        navigationController?.pushViewController(NSWhatToDoPositiveTestViewController(), animated: true)
    }

    private func presentWhatToDoSymptoms() {
        navigationController?.pushViewController(NSWhatToDoSymptomViewController(), animated: true)
    }

    @objc private func infoButtonPressed() {
        present(NSNavigationController(rootViewController: NSAboutViewController()), animated: true)
    }

    #if ENABLE_LOGGING
        private let uploadDBButton = NSButton(title: "Upload DB to server", style: .outlineUppercase(.ns_red))
        private let uploadHelper = NSDebugDatabaseUploadHelper()
        private func uploadDatabaseForDebugPurposes() {
            let alert = UIAlertController(title: "Username", message: nil, preferredStyle: .alert)
            alert.addTextField { $0.text = "" }
            alert.addAction(UIAlertAction(title: "Upload", style: .default, handler: { [weak alert, weak self] _ in
                let username = alert?.textFields?.first?.text ?? ""
                self?.uploadDB(with: username)
            }))
            alert.addAction(UIAlertAction(title: "Cancel", style: .cancel, handler: nil))
            present(alert, animated: true, completion: nil)
        }

        private func uploadDB(with username: String) {
            let loading = UIAlertController(title: "Uploading...", message: "Please wait", preferredStyle: .alert)
            present(loading, animated: true)

            uploadHelper.uploadDatabase(username: username) { result in
                let alert: UIAlertController
                switch result {
                case .success:
                    alert = UIAlertController(title: "Upload successful", message: nil, preferredStyle: .alert)
                case let .failure(error):
                    alert = UIAlertController(title: "Upload failed", message: error.message, preferredStyle: .alert)
                }

                alert.addAction(UIAlertAction(title: "Ok", style: .default, handler: nil))
                loading.dismiss(animated: false) {
                    self.present(alert, animated: false)
                }
            }
        }
    #endif
}<|MERGE_RESOLUTION|>--- conflicted
+++ resolved
@@ -174,17 +174,10 @@
                 make.top.bottom.centerX.equalToSuperview()
             }
 
-<<<<<<< HEAD
-                debugScreenButton.touchUpCallback = { [weak self] in
-                    guard let self = self else { return }
-                    self.presentDebugScreen()
-                }
-=======
             debugScreenButton.touchUpCallback = { [weak self] in
-                guard let strongSelf = self else { return }
-                strongSelf.presentDebugScreen()
-            }
->>>>>>> 5e60b243
+                guard let self = self else { return }
+                self.presentDebugScreen()
+            }
 
             stackScrollView.addArrangedView(debugScreenContainer)
 
