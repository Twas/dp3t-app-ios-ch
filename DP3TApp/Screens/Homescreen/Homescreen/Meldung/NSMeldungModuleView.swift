/*
 * Copyright (c) 2020 Ubique Innovation AG <https://www.ubique.ch>
 *
 * This Source Code Form is subject to the terms of the Mozilla Public
 * License, v. 2.0. If a copy of the MPL was not distributed with this
 * file, You can obtain one at https://mozilla.org/MPL/2.0/.
 *
 * SPDX-License-Identifier: MPL-2.0
 */

import UIKit

class NSMeldungView: NSModuleBaseView {
    var uiState: UIStateModel.Homescreen
        = .init() {
        didSet { updateLayout() }
    }

    // section views
<<<<<<< HEAD
    private let noMeldungenView = NSInfoBoxView(title: "meldungen_no_meldungen_title".ub_localized, subText: "meldungen_no_meldungen_subtitle".ub_localized, image: UIImage(named: "ic-check")!, illustration: UIImage(named: "illu-no-message")!, titleColor: .ns_green, subtextColor: .ns_text, backgroundColor: .ns_moduleGreenBackground, dynamicIconTintColor: .ns_green)
=======
>>>>>>> 912d4efb

    let noMeldungenView: NSInfoBoxView = {
        var viewModel = NSInfoBoxView.ViewModel(title: "meldungen_no_meldungen_title".ub_localized,
                                                subText: "meldungen_no_meldungen_subtitle".ub_localized,
                                                image: UIImage(named: "ic-check"),
                                                titleColor: .ns_green,
                                                subtextColor: .ns_text)
        viewModel.illustration = UIImage(named: "illu-no-message")!
        viewModel.backgroundColor = .ns_greenBackground
        viewModel.dynamicIconTintColor = .ns_green
        return .init(viewModel: viewModel)
    }()

    let exposedView: NSInfoBoxView = {
        var viewModel = NSInfoBoxView.ViewModel(title: "meldungen_meldung_title".ub_localized,
                                                subText: "meldungen_meldung_text".ub_localized,
                                                image: UIImage(named: "ic-info"),
                                                titleColor: .white,
                                                subtextColor: .white)
        viewModel.hasBubble = true
        viewModel.backgroundColor = .ns_blue
        viewModel.dynamicIconTintColor = .white
        return .init(viewModel: viewModel)
    }()

    let infectedView: NSInfoBoxView = {
        var viewModel = NSInfoBoxView.ViewModel(title: "meldung_homescreen_positiv_title".ub_localized,
                                                subText: "meldung_homescreen_positiv_text".ub_localized,
                                                image: UIImage(named: "ic-info"),
                                                titleColor: .white,
                                                subtextColor: .white)
        viewModel.hasBubble = true
        viewModel.backgroundColor = .ns_purple
        viewModel.dynamicIconTintColor = .white
        return .init(viewModel: viewModel)
    }()

    private let noPushView = NSTracingErrorView(model: NSTracingErrorView.NSTracingErrorViewModel(icon: UIImage(named: "ic-push-disabled")!, title: "push_deactivated_title".ub_localized, text: "push_deactivated_text".ub_localized, buttonTitle: "push_open_settings_button".ub_localized, action: { _ in
        guard let settingsUrl = URL(string: UIApplication.openSettingsURLString),
            UIApplication.shared.canOpenURL(settingsUrl) else { return }

        UIApplication.shared.open(settingsUrl)
    }))

    private let tracingDisabledView = NSTracingErrorView(model: NSTracingErrorView.NSTracingErrorViewModel(icon: UIImage(named: "ic-error")!, title: "meldungen_tracing_turned_off_title".ub_localized, text: "meldungen_tracing_not_active_warning".ub_localized, buttonTitle: "activate_tracing_button".ub_localized, action: { _ in
        TracingManager.shared.isActivated = true
    }))

    private let unexpectedErrorView = NSTracingErrorView(model: NSTracingErrorView.NSTracingErrorViewModel(icon: UIImage(named: "ic-error")!, title: "unexpected_error_title".ub_localized, text: "unexpected_error_title".ub_localized, buttonTitle: nil, action: nil))

    private let unexpectedErrorWithRetryView = NSTracingErrorView(model: NSTracingErrorView.NSTracingErrorViewModel(icon: UIImage(named: "ic-error")!, title: "unexpected_error_title".ub_localized, text: "unexpected_error_with_retry".ub_localized, buttonTitle: "homescreen_meldung_data_outdated_retry_button".ub_localized, action: { view in
        view?.startAnimating()
        view?.isEnabled = false
        DatabaseSyncer.shared.forceSyncDatabase {
            view?.stopAnimating()
            view?.isEnabled = true
        }
    }))

    private let syncProblemView = NSTracingErrorView(model: NSTracingErrorView.NSTracingErrorViewModel(icon: UIImage(named: "ic-error")!, title: "homescreen_meldung_data_outdated_title".ub_localized, text: "homescreen_meldung_data_outdated_text".ub_localized, buttonTitle: "homescreen_meldung_data_outdated_retry_button".ub_localized, action: { view in
        view?.startAnimating()
        view?.isEnabled = false
        DatabaseSyncer.shared.forceSyncDatabase {
            view?.stopAnimating()
            view?.isEnabled = true
        }
    }))

    private let backgroundFetchProblemView = NSTracingErrorView(model: NSTracingErrorView.NSTracingErrorViewModel(icon: UIImage(named: "ic-refresh")!, title: "meldungen_background_error_title".ub_localized, text: "meldungen_background_error_text".ub_localized, buttonTitle: "meldungen_background_error_button".ub_localized, action: { _ in
        guard let settingsUrl = URL(string: UIApplication.openSettingsURLString),
            UIApplication.shared.canOpenURL(settingsUrl) else { return }

        UIApplication.shared.open(settingsUrl)
    }))

    override init() {
        super.init()

        headerTitle = "reports_title_homescreen".ub_localized

        updateLayout()
    }

    required init?(coder _: NSCoder) {
        fatalError("init(coder:) has not been implemented")
    }

    override func sectionViews() -> [UIView] {
        var views = [UIView]()

        let meldungenState = uiState.meldungen

        @discardableResult
        func showTracingDisabledErrorIfNeeded() -> Bool {
            if uiState.begegnungen == .tracingDisabled {
                views.append(tracingDisabledView)
                return true
            }
            return false
        }

        switch meldungenState.meldung {
        case .noMeldung:
            views.append(noMeldungenView)
            if meldungenState.pushProblem {
                views.append(noPushView)
            } else if meldungenState.syncProblemOtherError {
                if meldungenState.canRetrySyncError {
                    unexpectedErrorWithRetryView.model?.title = meldungenState.errorTitle ?? "unexpected_error_title".ub_localized
                    unexpectedErrorWithRetryView.model?.text = meldungenState.errorMessage ?? "unexpected_error_title".ub_localized
                    unexpectedErrorWithRetryView.model?.errorCode = meldungenState.errorCode
                    views.append(unexpectedErrorWithRetryView)
                } else {
                    unexpectedErrorView.model?.text = meldungenState.errorMessage ?? "unexpected_error_title".ub_localized
                    unexpectedErrorView.model?.errorCode = meldungenState.errorCode
                    views.append(unexpectedErrorView)
                }
            } else if showTracingDisabledErrorIfNeeded() {
            } else if meldungenState.syncProblemNetworkingError {
                views.append(syncProblemView)
                syncProblemView.model?.text = meldungenState.errorMessage ?? "homescreen_meldung_data_outdated_text".ub_localized
                syncProblemView.model?.errorCode = meldungenState.errorCode
            } else if meldungenState.backgroundUpdateProblem {
                views.append(backgroundFetchProblemView)
                backgroundFetchProblemView.model?.errorCode = meldungenState.errorCode
            }
        case .exposed:
            views.append(exposedView)
            views.append(NSMoreInfoView(line1: "exposed_info_contact_hotline".ub_localized, line2: "exposed_info_contact_hotline_name".ub_localized))
            if let lastMeldung = meldungenState.lastMeldung {
                let container = UIView()
                let dateLabel = NSLabel(.date, textColor: .ns_blue)

                dateLabel.text = DateFormatter.ub_daysAgo(from: lastMeldung, addExplicitDate: false)

                container.addSubview(dateLabel)
                dateLabel.snp.makeConstraints { make in
                    make.top.trailing.bottom.equalToSuperview().inset(NSPadding.small)
                }
                views.append(container)
            }

            showTracingDisabledErrorIfNeeded()
        case .infected:
            views.append(infectedView)
            views.append(NSMoreInfoView(line1: "meldung_homescreen_positive_info_line1".ub_localized, line2: "meldung_homescreen_positive_info_line2".ub_localized))
        }

        return views
    }

    override func updateLayout() {
        super.updateLayout()

        setCustomSpacing(NSPadding.medium, after: noMeldungenView)
        setCustomSpacing(NSPadding.medium, after: exposedView)
        setCustomSpacing(NSPadding.medium, after: infectedView)
    }
}

private class NSMoreInfoView: UIView {
    private let line1Label = NSLabel(.textLight)
    private let line2Label = NSLabel(.textBold)
    init(line1: String, line2: String) {
        super.init(frame: .zero)

        setupView()

        line1Label.text = line1
        line2Label.text = line2

        setupAccessibility()
    }

    required init?(coder _: NSCoder) {
        fatalError("init(coder:) has not been implemented")
    }

    private func setupView() {
        let container = UIView()
        addSubview(container)
        container.snp.makeConstraints { make in
            make.top.bottom.equalToSuperview().inset(NSPadding.small)
            make.left.equalToSuperview().inset(2 * NSPadding.large)
            make.right.equalToSuperview().inset(NSPadding.medium)
        }

        container.addSubview(line1Label)
        container.addSubview(line2Label)

        line1Label.snp.makeConstraints { make in
            make.top.left.right.equalToSuperview()
        }

        line2Label.snp.makeConstraints { make in
            make.top.equalTo(line1Label.snp.bottom).offset(NSPadding.small)
            make.left.right.equalTo(self.line1Label)
            make.bottom.equalToSuperview()
        }
    }
}

// MARK: - Accessibility

extension NSMoreInfoView {
    private func setupAccessibility() {
        isAccessibilityElement = true
        accessibilityLabel = [line1Label, line2Label]
            .compactMap { $0.text }
            .joined(separator: " ")
    }
}<|MERGE_RESOLUTION|>--- conflicted
+++ resolved
@@ -17,11 +17,6 @@
     }
 
     // section views
-<<<<<<< HEAD
-    private let noMeldungenView = NSInfoBoxView(title: "meldungen_no_meldungen_title".ub_localized, subText: "meldungen_no_meldungen_subtitle".ub_localized, image: UIImage(named: "ic-check")!, illustration: UIImage(named: "illu-no-message")!, titleColor: .ns_green, subtextColor: .ns_text, backgroundColor: .ns_moduleGreenBackground, dynamicIconTintColor: .ns_green)
-=======
->>>>>>> 912d4efb
-
     let noMeldungenView: NSInfoBoxView = {
         var viewModel = NSInfoBoxView.ViewModel(title: "meldungen_no_meldungen_title".ub_localized,
                                                 subText: "meldungen_no_meldungen_subtitle".ub_localized,
