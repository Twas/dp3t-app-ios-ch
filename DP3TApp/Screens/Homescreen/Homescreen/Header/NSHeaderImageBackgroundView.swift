/*
 * Created by Ubique Innovation AG
 * https://www.ubique.ch
 * Copyright (c) 2020. All rights reserved.
 */

import UIKit

class NSHeaderImageBackgroundView: UIView {
    private let imageView = UIImageView()
    private let colorView = UIView()

    private static let headerImages = [
        UIImage(named: "header-image-basel"),
        UIImage(named: "header-image-bern"),
        UIImage(named: "header-image-chur"),
        UIImage(named: "header-image-geneva"),
        UIImage(named: "header-image-lausanne"),
        UIImage(named: "header-image-locarno"),
        UIImage(named: "header-image-lugano"),
        UIImage(named: "header-image-luzern"),
        UIImage(named: "header-image-st-gallen"),
        UIImage(named: "header-image-zurich"),
    ].compactMap { $0 }

    static var activeImage: UIImage = NSHeaderImageBackgroundView.headerImages.randomElement()!

    var state: UIStateModel.TracingState {
        didSet { update() }
    }

    public func changeBackgroundRandomly() {
        let chanceToChange = 0.3
        let random = Double.random(in: 0 ..< 1)

        if random < chanceToChange, let image = NSHeaderImageBackgroundView.headerImages.randomElement() {
            imageView.image = image
            NSHeaderImageBackgroundView.activeImage = image
        }
    }

    init(initialState: UIStateModel.TracingState) {
        state = initialState

        super.init(frame: .zero)

        setupView()

        update()
    }

    required init?(coder _: NSCoder) {
        fatalError("init(coder:) has not been implemented")
    }

    private func setupView() {
        imageView.contentMode = .scaleAspectFill
        imageView.clipsToBounds = true

        imageView.image = NSHeaderImageBackgroundView.activeImage

        addSubview(imageView)
        imageView.snp.makeConstraints { make in
            make.edges.equalToSuperview()
        }

        addSubview(colorView)
        colorView.snp.makeConstraints { make in
            make.edges.equalToSuperview()
        }
    }

    private func update() {
        let alpha: CGFloat = 0.7

        switch state {
        case .tracingActive:
            colorView.backgroundColor = UIColor.ns_blue.withHighContrastColor(color: UIColor(ub_hexString: "#63a0c7")!).withAlphaComponent(alpha)
        case .tracingDisabled:
<<<<<<< HEAD
            colorView.backgroundColor = UIColor.ns_text.withAlphaComponent(alpha)
            case .bluetoothPermissionError, .bluetoothTurnedOff, .timeInconsistencyError, .unexpectedError, .tracingPermissionError:
=======
            colorView.backgroundColor = UIColor.ns_text.withHighContrastColor(color: UIColor(ub_hexString: "#4a4969")!).withAlphaComponent(alpha)
        case .bluetoothPermissionError, .bluetoothTurnedOff, .timeInconsistencyError, .unexpectedError:
>>>>>>> f708f9d5
            colorView.backgroundColor = UIColor.ns_red.withAlphaComponent(alpha)
        case .tracingEnded:
            colorView.backgroundColor = UIColor.ns_purple.withHighContrastColor(color: UIColor(ub_hexString: "#8d6a9f")!).withAlphaComponent(alpha)
        }
    }
}<|MERGE_RESOLUTION|>--- conflicted
+++ resolved
@@ -77,13 +77,8 @@
         case .tracingActive:
             colorView.backgroundColor = UIColor.ns_blue.withHighContrastColor(color: UIColor(ub_hexString: "#63a0c7")!).withAlphaComponent(alpha)
         case .tracingDisabled:
-<<<<<<< HEAD
-            colorView.backgroundColor = UIColor.ns_text.withAlphaComponent(alpha)
-            case .bluetoothPermissionError, .bluetoothTurnedOff, .timeInconsistencyError, .unexpectedError, .tracingPermissionError:
-=======
             colorView.backgroundColor = UIColor.ns_text.withHighContrastColor(color: UIColor(ub_hexString: "#4a4969")!).withAlphaComponent(alpha)
-        case .bluetoothPermissionError, .bluetoothTurnedOff, .timeInconsistencyError, .unexpectedError:
->>>>>>> f708f9d5
+        case .bluetoothPermissionError, .bluetoothTurnedOff, .timeInconsistencyError, .unexpectedError, .tracingPermissionError:
             colorView.backgroundColor = UIColor.ns_red.withAlphaComponent(alpha)
         case .tracingEnded:
             colorView.backgroundColor = UIColor.ns_purple.withHighContrastColor(color: UIColor(ub_hexString: "#8d6a9f")!).withAlphaComponent(alpha)
