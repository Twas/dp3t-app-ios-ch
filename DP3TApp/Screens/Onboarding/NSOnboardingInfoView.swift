/*
 * Copyright (c) 2020 Ubique Innovation AG <https://www.ubique.ch>
 *
 * This Source Code Form is subject to the terms of the Mozilla Public
 * License, v. 2.0. If a copy of the MPL was not distributed with this
 * file, You can obtain one at https://mozilla.org/MPL/2.0/.
 *
 * SPDX-License-Identifier: MPL-2.0
 */

import UIKit

class NSOnboardingInfoView: UIView {
    public let stackView = UIStackView()

    private let leftRightInset: CGFloat

<<<<<<< HEAD
    init(icon: UIImage, text: String, title: String? = nil, leftRightInset: CGFloat = 2 * NSPadding.medium, dynamicIconTintColor: UIColor? = nil) {
=======
    let labelAreaGuide = UILayoutGuide()

    init(icon: UIImage, text: String, title: String? = nil, leftRightInset: CGFloat = 2 * NSPadding.medium) {
>>>>>>> 4071d594
        self.leftRightInset = leftRightInset

        super.init(frame: .zero)

        addLayoutGuide(labelAreaGuide)

        let hasTitle = title != nil

        let imgView = NSImageView(image: icon, dynamicColor: dynamicIconTintColor)
        imgView.ub_setContentPriorityRequired()

        let label = NSLabel(.textLight)
        label.text = text
        label.accessibilityLabel = text.ub_localized.replacingOccurrences(of: "BAG", with: "B. A. G.")

        addSubview(imgView)
        addSubview(label)

        labelAreaGuide.snp.makeConstraints { make in
            make.leading.equalTo(label.snp.leading)
            make.top.bottom.trailing.equalToSuperview()
        }

        let titleLabel = NSLabel(.textBold)
        if hasTitle {
            addSubview(titleLabel)
            titleLabel.text = title

            titleLabel.snp.makeConstraints { make in
                make.top.equalToSuperview().inset(NSPadding.medium)
                make.leading.trailing.equalToSuperview().inset(leftRightInset)
            }
        }

        imgView.snp.makeConstraints { make in
            if hasTitle {
                make.top.equalTo(titleLabel.snp.bottom).offset(NSPadding.medium)
            } else {
                make.top.equalToSuperview().inset(NSPadding.medium)
            }
            make.leading.equalToSuperview().inset(leftRightInset)
        }

        label.snp.makeConstraints { make in
            make.top.equalTo(imgView)
            make.leading.equalTo(imgView.snp.trailing).offset(NSPadding.medium + NSPadding.small)
            make.trailing.equalToSuperview().inset(leftRightInset)
        }

        addSubview(stackView)

        stackView.axis = .vertical
        stackView.spacing = 0

        stackView.snp.makeConstraints { make in
            make.top.equalTo(label.snp.bottom)
            make.leading.equalTo(imgView.snp.trailing).offset(NSPadding.medium + NSPadding.small)
            make.trailing.equalToSuperview().inset(leftRightInset)
            make.bottom.equalToSuperview().inset(NSPadding.medium)
        }

        isAccessibilityElement = true
        accessibilityLabel = (title ?? " ") + text
    }

    required init?(coder _: NSCoder) {
        fatalError("init(coder:) has not been implemented")
    }
}<|MERGE_RESOLUTION|>--- conflicted
+++ resolved
@@ -15,13 +15,10 @@
 
     private let leftRightInset: CGFloat
 
-<<<<<<< HEAD
-    init(icon: UIImage, text: String, title: String? = nil, leftRightInset: CGFloat = 2 * NSPadding.medium, dynamicIconTintColor: UIColor? = nil) {
-=======
     let labelAreaGuide = UILayoutGuide()
 
-    init(icon: UIImage, text: String, title: String? = nil, leftRightInset: CGFloat = 2 * NSPadding.medium) {
->>>>>>> 4071d594
+    init(icon: UIImage, text: String, title: String? = nil, leftRightInset: CGFloat = 2 * NSPadding.medium, dynamicIconTintColor: UIColor? = nil) {
+
         self.leftRightInset = leftRightInset
 
         super.init(frame: .zero)
